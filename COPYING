--- conflicted
+++ resolved
@@ -56,11 +56,7 @@
 License v 2.0 are set forth below.
 
 Individual Contributors (in alphabetical order)
-<<<<<<< HEAD
-      
-=======
-
->>>>>>> 1221510e
+
       Mohit Agarwal
       Tanel Alumae
       Gilles Boulianne
@@ -127,11 +123,7 @@
       Haihua Xu
       Hainan Xu
       Xiaohui Zhang
-<<<<<<< HEAD
-      
-=======
-
->>>>>>> 1221510e
+
 Other Source Material
 
     This project includes a port and modification of materials from JAMA: A Java
