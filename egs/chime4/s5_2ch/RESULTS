--- conflicted
+++ resolved
@@ -132,11 +132,7 @@
 et05_real WER: 13.33% (Average), 18.94% (BUS), 13.04% (CAFE), 11.85% (PEDESTRIAN), 9.49% (STREET)
 -------------------
 
-<<<<<<< HEAD
-TDNN
-=======
 TDNN using all 6 channel data
->>>>>>> 1221510e
 exp/chain/tdnn1d_sp/best_wer_beamformit_5mics.result
 -------------------
 best overall dt05 WER 7.89% (language model weight = 10)
@@ -150,13 +146,8 @@
 et05_real WER: 13.39% (Average), 19.63% (BUS), 11.64% (CAFE), 11.49% (PEDESTRIAN), 10.80% (STREET)
 -------------------
 
-<<<<<<< HEAD
-TDNN+RNNLM
-exp/chain/tdnn1d_sp_smbr_lmrescore/best_wer_beamformit_5mics_rnnlm_5k_h300_w0.5_n100.result
-=======
 TDNN+RNNLM using all 6 channel data
 exp/chain/tdnn1d_sp_smbr_lmrescore/best_wer_beamformit_2mics_rnnlm_5k_h300_w0.5_n100.result
->>>>>>> 1221510e
 -------------------
 best overall dt05 WER 5.82% (language model weight = 11)
 -------------------
@@ -167,8 +158,6 @@
 et05_simu WER: 9.90% (Average), 7.00% (BUS), 11.15% (CAFE), 10.05% (PEDESTRIAN), 11.41% (STREET)
 -------------------
 et05_real WER: 10.53% (Average), 16.90% (BUS), 8.65% (CAFE), 8.52% (PEDESTRIAN), 8.05% (STREET)
-<<<<<<< HEAD
-=======
 -------------------
 
 TDNN using 6 channel data plus enhanced data
@@ -239,5 +228,4 @@
 et05_simu WER: 5.03% (Average), 3.66% (BUS), 5.57% (CAFE), 4.87% (PEDESTRIAN), 6.03% (STREET)
 -------------------
 et05_real WER: 5.40% (Average), 7.81% (BUS), 4.71% (CAFE), 4.73% (PEDESTRIAN), 4.37% (STREET)
->>>>>>> 1221510e
 -------------------