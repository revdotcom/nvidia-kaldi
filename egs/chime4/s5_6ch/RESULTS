# CHiME-4 6ch track results
# The result is based on Hori et al, "The MERL/SRI system for the 3rd CHiME challenge using beamforming,
# robust feature extraction, and advanced speech recognition," in Proc. ASRU'15,
# and please refer the paper if you think the baseline useful.
# Note that the following result is different from that in the paper since we don't include
# SRI's robust features and system combination

GMM noisy multi-condition with beamformit
exp/tri3b_tr05_multi_noisy/best_wer_beamformit_5mics.result
-------------------
best overall dt05 WER 13.67% (language model weight = 11)
-------------------
dt05_simu WER: 14.30% (Average), 12.80% (BUS), 17.05% (CAFE), 11.90% (PEDESTRIAN), 15.46% (STREET)
-------------------
dt05_real WER: 13.03% (Average), 16.03% (BUS), 12.80% (CAFE), 10.02% (PEDESTRIAN), 13.27% (STREET)
-------------------
et05_simu WER: 21.30% (Average), 15.73% (BUS), 22.94% (CAFE), 22.51% (PEDESTRIAN), 24.04% (STREET)
-------------------
et05_real WER: 21.83% (Average), 30.17% (BUS), 20.66% (CAFE), 19.82% (PEDESTRIAN), 16.68% (STREET)
-------------------

GMM noisy multi-condition with blstm_gev
exp/tri3b_tr05_multi_noisy/best_wer_blstm_gev.result
-------------------
best overall dt05 WER 11.17% (language model weight = 12)
-------------------
dt05_simu WER: 11.44% (Average), 9.78% (BUS), 14.37% (CAFE), 10.10% (PEDESTRIAN), 11.50% (STREET)
-------------------
dt05_real WER: 10.91% (Average), 11.21% (BUS), 11.24% (CAFE), 10.34% (PEDESTRIAN), 10.84% (STREET)
-------------------
et05_simu WER: 13.54% (Average), 11.65% (BUS), 14.90% (CAFE), 13.73% (PEDESTRIAN), 13.86% (STREET)
-------------------
et05_real WER: 14.62% (Average), 16.43% (BUS), 15.43% (CAFE), 12.99% (PEDESTRIAN), 13.63% (STREET)
-------------------

DNN sMBR with beamformit
exp/tri4a_dnn_tr05_multi_noisy_smbr_i1lats/best_wer_beamformit_5mics.result
-------------------
best overall dt05 WER 8.60% (language model weight = 11)
 (Number of iterations = 4)
-------------------
dt05_simu WER: 9.07% (Average), 8.44% (BUS), 10.63% (CAFE), 7.39% (PEDESTRIAN), 9.82% (STREET)
-------------------
dt05_real WER: 8.14% (Average), 10.22% (BUS), 8.19% (CAFE), 5.69% (PEDESTRIAN), 8.45% (STREET)
-------------------
et05_simu WER: 14.23% (Average), 10.72% (BUS), 15.52% (CAFE), 13.90% (PEDESTRIAN), 16.77% (STREET)
-------------------
et05_real WER: 15.00% (Average), 21.74% (BUS), 13.58% (CAFE), 12.84% (PEDESTRIAN), 11.86% (STREET)
-------------------

DNN sMBR with blstm_gev
exp/tri4a_dnn_tr05_multi_noisy_smbr_i1lats/best_wer_blstm_gev.result
-------------------
best overall dt05 WER 7.38% (language model weight = 11)
 (Number of iterations = 4)
-------------------
dt05_simu WER: 7.49% (Average), 5.93% (BUS), 9.69% (CAFE), 6.73% (PEDESTRIAN), 7.61% (STREET)
-------------------
dt05_real WER: 7.28% (Average), 7.83% (BUS), 7.80% (CAFE), 6.37% (PEDESTRIAN), 7.11% (STREET)
-------------------
et05_simu WER: 9.54% (Average), 8.18% (BUS), 10.87% (CAFE), 9.81% (PEDESTRIAN), 9.32% (STREET)
-------------------
et05_real WER: 9.77% (Average), 11.42% (BUS), 10.22% (CAFE), 9.23% (PEDESTRIAN), 8.22% (STREET)
-------------------

RNNLM with beamformit
exp/tri4a_dnn_tr05_multi_noisy_smbr_lmrescore/best_wer_beamformit_5mics_rnnlm_5k_h300_w0.5_n100.result
-------------------
best overall dt05 WER 6.27% (language model weight = 12)
-------------------
dt05_simu WER: 6.77% (Average), 6.02% (BUS), 8.10% (CAFE), 5.49% (PEDESTRIAN), 7.48% (STREET)
-------------------
dt05_real WER: 5.76% (Average), 7.39% (BUS), 5.77% (CAFE), 3.72% (PEDESTRIAN), 6.18% (STREET)
-------------------
et05_simu WER: 10.90% (Average), 7.68% (BUS), 11.54% (CAFE), 10.31% (PEDESTRIAN), 14.06% (STREET)
-------------------
et05_real WER: 11.51% (Average), 16.86% (BUS), 10.18% (CAFE), 9.83% (PEDESTRIAN), 9.19% (STREET)
-------------------

######## Advanced baseline
######## All 6 channel training, enhanced data training, Lattice-free MMI TDNN, BLSTM-mask-based GEV beamformer

TDNN with beamformit
exp/chain/tdnn1d_sp/best_wer_beamformit_5mics.result
-------------------
best overall dt05 WER 6.04% (language model weight = 9)
-------------------
dt05_simu WER: 6.25% (Average), 5.71% (BUS), 6.92% (CAFE), 5.37% (PEDESTRIAN), 7.02% (STREET)
-------------------
dt05_real WER: 5.83% (Average), 7.48% (BUS), 5.28% (CAFE), 4.43% (PEDESTRIAN), 6.13% (STREET)
-------------------
et05_simu WER: 10.30% (Average), 7.34% (BUS), 10.37% (CAFE), 10.05% (PEDESTRIAN), 13.43% (STREET)
-------------------
et05_real WER: 9.67% (Average), 12.71% (BUS), 8.33% (CAFE), 8.20% (PEDESTRIAN), 9.45% (STREET)
-------------------

TDNN+RNNLM with beamformit
exp/chain/tdnn1d_sp_smbr_lmrescore/best_wer_beamformit_5mics_rnnlm_5k_h300_w0.5_n100.result
-------------------
best overall dt05 WER 4.15% (language model weight = 9)
-------------------
dt05_simu WER: 4.33% (Average), 3.95% (BUS), 4.87% (CAFE), 3.53% (PEDESTRIAN), 4.97% (STREET)
-------------------
dt05_real WER: 3.97% (Average), 5.38% (BUS), 3.19% (CAFE), 2.94% (PEDESTRIAN), 4.37% (STREET)
-------------------
et05_simu WER: 7.39% (Average), 4.87% (BUS), 7.58% (CAFE), 7.15% (PEDESTRIAN), 9.96% (STREET)
-------------------
et05_real WER: 7.04% (Average), 9.89% (BUS), 5.49% (CAFE), 5.70% (PEDESTRIAN), 7.10% (STREET)
-------------------

TDNN using 6 channel data plus enhanced data with beamformit
exp/chain/tdnn7a_sp/best_wer_beamformit_5mics.result
-------------------
best overall dt05 WER 5.80% (language model weight = 10)
-------------------
dt05_simu WER: 6.19% (Average), 5.96% (BUS), 6.78% (CAFE), 5.10% (PEDESTRIAN), 6.92% (STREET)
-------------------
dt05_real WER: 5.41% (Average), 6.86% (BUS), 4.87% (CAFE), 4.00% (PEDESTRIAN), 5.91% (STREET)
-------------------
et05_simu WER: 10.26% (Average), 7.68% (BUS), 10.40% (CAFE), 10.16% (PEDESTRIAN), 12.79% (STREET)
-------------------
et05_real WER: 9.63% (Average), 13.46% (BUS), 7.98% (CAFE), 8.13% (PEDESTRIAN), 8.97% (STREET)
-------------------

TDNN+RNNLM using 6 channel data plus enhanced data with beamformit
exp/chain/tdnn7a_sp_smbr_lmrescore/best_wer_beamformit_5mics_rnnlm_5k_h300_w0.5_n100.result
compute dt05 WER for each location
-------------------
best overall dt05 WER 4.02% (language model weight = 11)
-------------------
dt05_simu WER: 4.31% (Average), 4.04% (BUS), 4.88% (CAFE), 3.38% (PEDESTRIAN), 4.94% (STREET)
-------------------
dt05_real WER: 3.74% (Average), 4.62% (BUS), 3.17% (CAFE), 3.02% (PEDESTRIAN), 4.14% (STREET)
-------------------
et05_simu WER: 7.49% (Average), 5.16% (BUS), 7.21% (CAFE), 7.45% (PEDESTRIAN), 10.14% (STREET)
-------------------
et05_real WER: 6.84% (Average), 9.74% (BUS), 5.38% (CAFE), 5.25% (PEDESTRIAN), 7.00% (STREET)
-------------------

TDNN+RNNLM using 6 channel data plus enhanced data with blstm_gev
exp/chain/tdnn1a_sp_smbr_lmrescore/best_wer_blstm_gev_rnnlm_5k_h300_w0.5_n100.result
-------------------
best overall dt05 WER 3.01% (language model weight = 10)
-------------------
dt05_simu WER: 3.10% (Average), 2.60% (BUS), 4.07% (CAFE), 2.80% (PEDESTRIAN), 2.92% (STREET)
-------------------
dt05_real WER: 2.93% (Average), 3.32% (BUS), 2.83% (CAFE), 2.63% (PEDESTRIAN), 2.93% (STREET)
-------------------
et05_simu WER: 3.95% (Average), 3.29% (BUS), 4.71% (CAFE), 4.30% (PEDESTRIAN), 3.53% (STREET)
-------------------
et05_real WER: 4.04% (Average), 4.94% (BUS), 3.66% (CAFE), 3.66% (PEDESTRIAN), 3.90% (STREET)
-------------------

TDNN+LSTMLM using 6 channel data plus enhanced data with blstm_gev
exp/chain/tdnn1a_sp_smbr_lmrescore/best_wer_blstm_gev_rnnlm_lstm_1a_w0.5_n100.result
-------------------
best overall dt05 WER 2.00% (language model weight = 11)
-------------------
dt05_simu WER: 2.10% (Average), 2.06% (BUS), 2.58% (CAFE), 1.73% (PEDESTRIAN), 2.02% (STREET)
-------------------
dt05_real WER: 1.90% (Average), 2.05% (BUS), 1.78% (CAFE), 1.68% (PEDESTRIAN), 2.09% (STREET)
-------------------
et05_simu WER: 2.66% (Average), 2.33% (BUS), 2.73% (CAFE), 2.93% (PEDESTRIAN), 2.63% (STREET)
-------------------
et05_real WER: 2.74% (Average), 3.05% (BUS), 2.45% (CAFE), 2.65% (PEDESTRIAN), 2.82% (STREET)
-------------------
<<<<<<< HEAD
et05_real WER: 9.50% (Average), 12.64% (BUS), 8.76% (CAFE), 7.96% (PEDESTRIAN), 8.63% (STREET)
-------------------

TDNN
exp/chain/tdnn1d_sp/best_wer_beamformit_5mics.result
-------------------
best overall dt05 WER 6.04% (language model weight = 9)
-------------------
dt05_simu WER: 6.25% (Average), 5.71% (BUS), 6.92% (CAFE), 5.37% (PEDESTRIAN), 7.02% (STREET)
-------------------
dt05_real WER: 5.83% (Average), 7.48% (BUS), 5.28% (CAFE), 4.43% (PEDESTRIAN), 6.13% (STREET)
-------------------
et05_simu WER: 10.30% (Average), 7.34% (BUS), 10.37% (CAFE), 10.05% (PEDESTRIAN), 13.43% (STREET)
-------------------
et05_real WER: 9.67% (Average), 12.71% (BUS), 8.33% (CAFE), 8.20% (PEDESTRIAN), 9.45% (STREET)
-------------------

TDNN+RNNLM
exp/chain/tdnn1d_sp_smbr_lmrescore/best_wer_beamformit_5mics_rnnlm_5k_h300_w0.5_n100.result
-------------------
best overall dt05 WER 4.15% (language model weight = 9)
-------------------
dt05_simu WER: 4.33% (Average), 3.95% (BUS), 4.87% (CAFE), 3.53% (PEDESTRIAN), 4.97% (STREET)
-------------------
dt05_real WER: 3.97% (Average), 5.38% (BUS), 3.19% (CAFE), 2.94% (PEDESTRIAN), 4.37% (STREET)
-------------------
et05_simu WER: 7.39% (Average), 4.87% (BUS), 7.58% (CAFE), 7.15% (PEDESTRIAN), 9.96% (STREET)
-------------------
et05_real WER: 7.04% (Average), 9.89% (BUS), 5.49% (CAFE), 5.70% (PEDESTRIAN), 7.10% (STREET)
-------------------
=======
>>>>>>> 1221510e
<|MERGE_RESOLUTION|>--- conflicted
+++ resolved
@@ -164,36 +164,3 @@
 -------------------
 et05_real WER: 2.74% (Average), 3.05% (BUS), 2.45% (CAFE), 2.65% (PEDESTRIAN), 2.82% (STREET)
 -------------------
-<<<<<<< HEAD
-et05_real WER: 9.50% (Average), 12.64% (BUS), 8.76% (CAFE), 7.96% (PEDESTRIAN), 8.63% (STREET)
--------------------
-
-TDNN
-exp/chain/tdnn1d_sp/best_wer_beamformit_5mics.result
--------------------
-best overall dt05 WER 6.04% (language model weight = 9)
--------------------
-dt05_simu WER: 6.25% (Average), 5.71% (BUS), 6.92% (CAFE), 5.37% (PEDESTRIAN), 7.02% (STREET)
--------------------
-dt05_real WER: 5.83% (Average), 7.48% (BUS), 5.28% (CAFE), 4.43% (PEDESTRIAN), 6.13% (STREET)
--------------------
-et05_simu WER: 10.30% (Average), 7.34% (BUS), 10.37% (CAFE), 10.05% (PEDESTRIAN), 13.43% (STREET)
--------------------
-et05_real WER: 9.67% (Average), 12.71% (BUS), 8.33% (CAFE), 8.20% (PEDESTRIAN), 9.45% (STREET)
--------------------
-
-TDNN+RNNLM
-exp/chain/tdnn1d_sp_smbr_lmrescore/best_wer_beamformit_5mics_rnnlm_5k_h300_w0.5_n100.result
--------------------
-best overall dt05 WER 4.15% (language model weight = 9)
--------------------
-dt05_simu WER: 4.33% (Average), 3.95% (BUS), 4.87% (CAFE), 3.53% (PEDESTRIAN), 4.97% (STREET)
--------------------
-dt05_real WER: 3.97% (Average), 5.38% (BUS), 3.19% (CAFE), 2.94% (PEDESTRIAN), 4.37% (STREET)
--------------------
-et05_simu WER: 7.39% (Average), 4.87% (BUS), 7.58% (CAFE), 7.15% (PEDESTRIAN), 9.96% (STREET)
--------------------
-et05_real WER: 7.04% (Average), 9.89% (BUS), 5.49% (CAFE), 5.70% (PEDESTRIAN), 7.10% (STREET)
--------------------
-=======
->>>>>>> 1221510e
