#!/usr/bin/env python

# Copyright 2017 Johns Hopkins University (author: Daniel Povey)
#           2017 Yiwen Shao
#           2017 Hossein Hadian
# Apache 2.0


""" This script converts a Kaldi-format text matrix into a bitmap image.
    It reads the matrix from its stdin and writes the .bmp image to its
    stdout.
    For instance:
cat <<EOF | image/matrix_to_image.py --color 3 > foo.png
  [ 0.0  0.5  1.0
    0.0  0.0  0.0  ]
EOF
   The image format is that the number of rows equals the width of the image, and the
   number of columns equals the height of the image times the number of channels
   (1 for black and white, 3 for color (RGB)), with the channel varying the
   fastest.  The above example would produce a color image with width 2 and
   height 1. The first row corresponds to the left side of the image, and the
   first column corresponds to the top of the image.

   E.g. to see a (grayscale) line image from training feature files:
imgid=0001_010006;
copy-feats --binary=false $(grep $imgid data/train/feats.scp | cut -d' ' -f2) - | \
           image/matrix_to_image.py --color=1 > $imgid.bmp
"""
from __future__ import division

import argparse
import sys
from bmp_encoder import *


parser = argparse.ArgumentParser(description="""Converts Kaldi-format text matrix
           representing an image on stdin into bmp image on stdout.  See
           comments at top of script for more details.""")

parser.add_argument('--color', type=int, choices=(1, 3), default=3,
                    help='3 if the image is in RGB, 1 if the image is in grayscale.')


args = parser.parse_args()

matrix = []
num_rows = 0
num_cols = 0
while True:
    line = sys.stdin.readline().strip('\n').split()
    if line == []:
        break
    if line == ['[']:  # deal with the case that the first row only contains "["
        continue
    if line[0] == '[':  # drop the "[" in the first row
        line = line[1:]
    if line[-1] == ']':  # drop the "]" in the last row
        line = line[:-1]
    if num_cols == 0:
        num_cols = len(line)  # initialize
    if len(line) != num_cols:
        raise Exception("All rows should be of the same length")
<<<<<<< HEAD
    line = map(float, line)  # string to float
=======
    line = [float(i) for i in line]  # string to float
>>>>>>> 1221510e
    if max(line) > 1:
        raise Excetion("Element value in the matrix should be normalized and no larger than 1")
    line = [int(x * 255) for x in line]  # float to integer ranging from 0 to 255
    matrix.append(line)
    num_rows += 1

if args.color == 3:
    if num_cols % 3 != 0:
        raise Exception("Number of columns should be a multiple of 3 in the color mode")
    width = num_rows
    height = num_cols / 3
    # reform the image matrix
    image_array = [[0 for i in range(width * 3)] for j in range(height)]
    for i in range(height):
        for j in range(width):
            image_array[i][3 * j] = matrix[j][3 * i]
            image_array[i][3 * j + 1] = matrix[j][3 * i + 1]
            image_array[i][3 * j + 2] = matrix[j][3 * i + 2]
    bmp_encoder(image_array, width, height)

elif args.color == 1:
    width = num_rows
    height = num_cols
    # reform the image matrix
    image_array = [[0 for i in range(width * 3)] for j in range(height)]
    for i in range(height):
        for j in range(width):
            image_array[i][3 * j] = matrix[j][i]
            image_array[i][3 * j + 1] = matrix[j][i]
            image_array[i][3 * j + 2] = matrix[j][i]
    bmp_encoder(image_array, width, height)<|MERGE_RESOLUTION|>--- conflicted
+++ resolved
@@ -60,11 +60,7 @@
         num_cols = len(line)  # initialize
     if len(line) != num_cols:
         raise Exception("All rows should be of the same length")
-<<<<<<< HEAD
-    line = map(float, line)  # string to float
-=======
     line = [float(i) for i in line]  # string to float
->>>>>>> 1221510e
     if max(line) > 1:
         raise Excetion("Element value in the matrix should be normalized and no larger than 1")
     line = [int(x * 255) for x in line]  # float to integer ranging from 0 to 255
