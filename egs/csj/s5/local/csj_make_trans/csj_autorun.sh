#! /bin/bash

# Copyright  2015 Tokyo Institute of Technology (Authors: Takafumi Moriya and Takahiro Shinozaki)
#            2015 Mitsubishi Electric Research Laboratories (Author: Shinji Watanabe)
# Apache 2.0
# Acknowledgement  This work was supported by JSPS KAKENHI Grant Number 26280055.

if [ $# -ne 3 ]; then
  echo "Usage: "`basename $0`" <speech-dir> <transcription-dir> <csj-version>"
  echo "e.g., "`basename $0`" /database/NINJAL/CSJ data/csj-data usb (or dvd)"
  echo "See comments in the script for more details"
  exit 1
fi

resource=$1
outd=$2
csjv=$3

set -e # exit on error

case "$csjv" in
    "merl" ) SDB=sdb/ ; WAV=WAV/ ; disc=CSJ2004 ;; # Set SDB directory and WAV directory respectively.
    "usb" ) SDB=MORPH/SDB/ ; WAV=WAV/ ; disc="core noncore" ;; # Set SDB directory and WAV directory respectively.
<<<<<<< HEAD
    "dvd" ) num=dvd        ; SDB=           ; WAV=     ; disc=$num`seq -s " "$num 3 17` ;; # Set preserved format name to $num.
=======
    "dvd" ) num=dvd        ; SDB=           ; WAV=     ; disc=$num`seq -s " "$num 3 17| sed "s/ $num$//"` ;; # Set preserved format name to $num.
>>>>>>> 1221510e
    *) echo "Input variable is usb or dvd only. $csjv is UNAVAILABLE VERSION." && exit 1;
esac

[ ! -e $resource ] && echo "Not exist CSJ or incorrect PATH." && exit 1;

if [ ! -e $outd/.done_make_trans ];then
(
    echo "Make Transcription and PATH of WAV file."
    mkdir -p $outd
    rm -f $outd/README.txt
    echo "Contents about generated directory and file
          ## About each directory
          {dvd3(dvd) or core(usb)}                         :Contain training data
          eval/                                            :Official evaluation data set ( *** Extract from dvd *** )
          excluded/                                        :Same speaker data including evaluation data (e.g. A01M0056) ( *** Extract from dvd *** )

          ## About each file
          {dvd3(dvd) or core(usb)}/A01F0055
                                   A01F0055-trans.text     :Transcriptions (utterances with R-tags are removed)
                                   A01F0055-wav.list       :Path about existing wav file
                                   A01F0055.4lex           :File for making lexicon" >$outd/README.txt

    # Make transcription file for each dvd and each lecture
    [ ! -x "`which nkf `" ]\
        && echo "This processing is need to prepare \"nkf\" command. Please retry after installing command \"nkf\"." && exit 1;

    for vol in $disc ;do
        mkdir -p $outd/$vol
        (
            if [ $csjv = "merl" ]; then
                ids=`ls $resource/$vol/$SDB | sed 's:.sdb::g' | sed 's/00README.txt//g'`
            else
                ids=`ls $resource/${SDB}$vol | sed 's:.sdb::g' | sed 's/00README.txt//g'`
            fi

            for id in $ids; do
                mkdir -p $outd/$vol/$id

                case "$csjv" in
<<<<<<< HEAD
                    "usb" ) TPATH="$resource/${SDB}$vol" ; WPATH="$resource/$WAV" ;;
=======
                    "usb" ) TPATH="$resource/${SDB}$vol" ; WPATH="$resource/${WAV}$vol" ;;
>>>>>>> 1221510e
                    "dvd" ) TPATH="$resource/$vol/$id"   ; WPATH="$resource/$vol/$id" ;;
                    "merl" ) TPATH="$resource/$vol/$SDB" ; WPATH="$resource/$vol/$WAV" ;;
                esac

                local/csj_make_trans/csj2kaldi4m.pl $TPATH/${id}.sdb  $outd/$vol/$id/${id}.4lex $outd/$vol/$id/${id}.4trn.t || exit 1;
                local/csj_make_trans/csjconnect.pl 0.5 10 $outd/$vol/$id/${id}.4trn.t $id > $outd/$vol/$id/${id}-trans.text || exit 1;
                rm $outd/$vol/$id/${id}.4trn.t

                if [ -e $WPATH/${id}-L.wav ]; then
                    find $WPATH -iname "${id}-[L,R].wav" >$outd/$vol/$id/${id}-wav.list
                else
                    find $WPATH -iname ${id}.wav >$outd/$vol/$id/${id}-wav.list || exit 1;
                fi

            done

            if [ -s $outd/$vol/$id/${id}-trans.text ] ;then
                echo -n >$outd/$vol/.done_$vol
                echo "Complete processing transcription data in $vol"
            else
                echo "Bad processing of making transcriptions part" && exit;
            fi
        )&
    done
    wait

    if [ -e $outd/$vol/.done_$vol ] ;then
        echo -n >$outd/.done_make_trans
        echo "Done!"
    else
        echo "Bad processing of making transcriptions part" && exit;
    fi
)
fi

## Exclude speech data given by test set speakers.
if [ ! -e $outd/.done_mv_eval_dup ]; then
(
    echo "Make evaluation set 1, 2, 3. And exclude speech data given by test set speakers."
    mkdir -p $outd/{\eval,excluded}
    mkdir -p $outd/eval/eval{1,2,3}

    # Exclude speaker ID
    A01M0056="S05M0613 R00M0187 D01M0019 D04M0056 D02M0028 D03M0017"


    # Evaluation set ID
    eval1="A01M0110 A01M0137 A01M0097 A04M0123 A04M0121 A04M0051 A03M0156 A03M0112 A03M0106 A05M0011"
    eval2="A01M0056 A03F0072 A02M0012 A03M0016 A06M0064 A06F0135 A01F0034 A01F0063 A01F0001 A01M0141"
    eval3="S00M0112 S00F0066 S00M0213 S00F0019 S00M0079 S01F0105 S00F0152 S00M0070 S00M0008 S00F0148"

    # Speech data given by test set speakers (e.g. eval2 : A01M0056)
    for list in $A01M0056 ; do
        find . -type d -name $list | xargs -i mv {} $outd/excluded
    done
    wait

    # Evaluation data
    for list in $eval1 $eval2 $eval3 ; do
        find . -type d -name $list | xargs -i mv {} $outd/eval
    done
    wait

    mv $outd/eval/{A01M0110,A01M0137,A01M0097,A04M0123,A04M0121,A04M0051,A03M0156,A03M0112,A03M0106,A05M0011} $outd/eval/eval1
    mv $outd/eval/{A01M0056,A03F0072,A02M0012,A03M0016,A06M0064,A06F0135,A01F0034,A01F0063,A01F0001,A01M0141} $outd/eval/eval2
    mv $outd/eval/{S00M0112,S00F0066,S00M0213,S00F0019,S00M0079,S01F0105,S00F0152,S00M0070,S00M0008,S00F0148} $outd/eval/eval3

    [ 10 -eq `ls $outd/eval/eval1 | wc -l` ] && echo -n >$outd/eval/.done_eval1
    [ 10 -eq `ls $outd/eval/eval2 | wc -l` ] && echo -n >$outd/eval/.done_eval2
    [ 10 -eq `ls $outd/eval/eval3 | wc -l` ] && echo -n >$outd/eval/.done_eval3
    if [ 3 -eq `ls -a $outd/eval | grep done_eval | wc -l` ] ;then
        echo -n >$outd/.done_mv_eval_dup
        echo "Done!"
    else
        echo "Bad processing of making evaluation set part" && exit;
    fi
    )
fi

## make lexicon.txt
if [ ! -e $outd/.done_make_lexicon ]; then
  echo "Make lexicon file."
  (
    lexicon=$outd/lexicon
    rm -f $outd/lexicon/lexicon.txt
    mkdir -p $lexicon
    cat $outd/*/*/*.4lex | grep -v "+ー" | grep -v "++" | grep -v "×" > $lexicon/lexicon.txt
    sort -u $lexicon/lexicon.txt > $lexicon/lexicon_htk.txt
    local/csj_make_trans/vocab2dic.pl -p local/csj_make_trans/kana2phone -e $lexicon/ERROR_v2d -o $lexicon/lexicon.txt $lexicon/lexicon_htk.txt
    cut -d'+' -f1,3- $lexicon/lexicon.txt >$lexicon/lexicon_htk.txt
    cut -f1,3- $lexicon/lexicon_htk.txt | perl -ape 's:\t: :g' >$lexicon/lexicon.txt

    if [ -s $lexicon/lexicon.txt ] ;then
      echo -n >$outd/.done_make_lexicon
      echo "Done!"
    else
      echo "Bad processing of making lexicon file" && exit;
    fi
  )
fi

[ ! 3 -le `ls -a $outd | grep done | wc -l` ] \
  && echo "ERROR : Processing is incorrect." && exit;

echo "Finish processing original CSJ data" && echo -n >$outd/.done_make_all<|MERGE_RESOLUTION|>--- conflicted
+++ resolved
@@ -21,11 +21,7 @@
 case "$csjv" in
     "merl" ) SDB=sdb/ ; WAV=WAV/ ; disc=CSJ2004 ;; # Set SDB directory and WAV directory respectively.
     "usb" ) SDB=MORPH/SDB/ ; WAV=WAV/ ; disc="core noncore" ;; # Set SDB directory and WAV directory respectively.
-<<<<<<< HEAD
-    "dvd" ) num=dvd        ; SDB=           ; WAV=     ; disc=$num`seq -s " "$num 3 17` ;; # Set preserved format name to $num.
-=======
     "dvd" ) num=dvd        ; SDB=           ; WAV=     ; disc=$num`seq -s " "$num 3 17| sed "s/ $num$//"` ;; # Set preserved format name to $num.
->>>>>>> 1221510e
     *) echo "Input variable is usb or dvd only. $csjv is UNAVAILABLE VERSION." && exit 1;
 esac
 
@@ -65,11 +61,7 @@
                 mkdir -p $outd/$vol/$id
 
                 case "$csjv" in
-<<<<<<< HEAD
-                    "usb" ) TPATH="$resource/${SDB}$vol" ; WPATH="$resource/$WAV" ;;
-=======
                     "usb" ) TPATH="$resource/${SDB}$vol" ; WPATH="$resource/${WAV}$vol" ;;
->>>>>>> 1221510e
                     "dvd" ) TPATH="$resource/$vol/$id"   ; WPATH="$resource/$vol/$id" ;;
                     "merl" ) TPATH="$resource/$vol/$SDB" ; WPATH="$resource/$vol/$WAV" ;;
                 esac
