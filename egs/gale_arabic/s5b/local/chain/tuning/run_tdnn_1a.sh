--- conflicted
+++ resolved
@@ -153,17 +153,10 @@
 if [ $stage -le 16 ]; then
   if [[ $(hostname -f) == *.clsp.jhu.edu ]] && [ ! -d $dir/egs/storage ]; then
     utils/create_split_dir.pl \
-<<<<<<< HEAD
-     /export/b0{5,6,7,8}/$USER/kaldi-data/egs/gale_arabic-$(date +'%m_%d_%H_%M')/s5/$dir/egs/storage $dir/egs/storage
-  fi
-
- steps/nnet3/chain/train.py --stage $train_stage \
-=======
      /export/b0{3,4,5,6}/$USER/kaldi-data/egs/wsj-$(date +'%m_%d_%H_%M')/s5/$dir/egs/storage $dir/egs/storage
   fi
 
   steps/nnet3/chain/train.py --stage $train_stage \
->>>>>>> 1221510e
     --cmd "$decode_cmd" \
     --feat.online-ivector-dir $train_ivector_dir \
     --feat.cmvn-opts "--norm-means=false --norm-vars=false" \
