--- conflicted
+++ resolved
@@ -40,14 +40,9 @@
 # swbd 100k (nodup)
 if [ $stage -eq 3 ]; then
   utils/subset_data_dir.sh --speakers data/swbd/train 100000 data/swbd/train_100k
-<<<<<<< HEAD
-  utils/data/remove_dup_utts.sh 200 data/swbd/train_100k $data_dir/tri1b_ali
-  ln -nfs tri1b_ali $data_dir/tri2
-=======
   utils/data/remove_dup_utts.sh 200 data/swbd/train_100k $data_dir/train_100k_nodup
   ln -nfs train_100k_nodup $data_dir/tri1b_ali
   ln -nfs train_100k_nodup $data_dir/tri2
->>>>>>> 1221510e
 fi
 
 # whole swbd
