--- conflicted
+++ resolved
@@ -397,12 +397,8 @@
 fi
 
 if [ $stage -le 10 ]; then
-<<<<<<< HEAD
-  steps/cleanup/internal/resolve_ctm_edits_overlaps.py \
-=======
   $cmd $dir/log/resolve_ctm_edits.log \
     steps/cleanup/internal/resolve_ctm_edits_overlaps.py \
->>>>>>> 1221510e
     ${data_uniform_seg}/segments $decode_dir/ctm_$lmwt/ctm_edits $dir/ctm_edits
 fi
 
