--- conflicted
+++ resolved
@@ -334,7 +334,6 @@
             "steps/nnet3/get_saturation.pl".format(model_file))
     output = output.strip().split("\n")
     try:
-<<<<<<< HEAD
         assert len(output) == 1
         saturation = float(output[0])
         assert saturation >= 0 and saturation <= 1
@@ -344,45 +343,6 @@
                         "get_saturation.pl on the info of "
                         "model {1}".format(output, model_file))
     return (saturation > shrink_saturation_threshold)
-=======
-        if get_raw_nnet_from_am:
-            output, error = common_lib.run_kaldi_command(
-                "nnet3-am-info --print-args=false {model_file} | "
-                "grep {non_linearity}".format(
-                    non_linearity=non_linearity, model_file=model_file))
-        else:
-            output, error = common_lib.run_kaldi_command(
-                "nnet3-info --print-args=false {model_file} | "
-                "grep {non_linearity}".format(
-                    non_linearity=non_linearity, model_file=model_file))
-        output = output.strip().split("\n")
-        # eg.
-        # component name=Lstm1_f type=SigmoidComponent, dim=1280,
-        # count=5.02e+05, value-avg=[percentiles(0,1,2,5 10,20,50,80,90
-        # 95,98,99,100)=(0.06,0.17,0.19,0.24 0.28,0.33,0.44,0.62,0.79
-        # 0.96,0.99,1.0,1.0), mean=0.482, stddev=0.198],
-        # deriv-avg=[percentiles(0,1,2,5 10,20,50,80,90
-        # 95,98,99,100)=(0.0001,0.003,0.004,0.03 0.12,0.18,0.22,0.24,0.25
-        # 0.25,0.25,0.25,0.25), mean=0.198, stddev=0.0591]
-
-        mean_pattern = re.compile(".*deriv-avg=.*mean=([0-9\.]+).*")
-        total_mean_deriv = 0
-        num_derivs = 0
-        for line in output:
-            mat_obj = mean_pattern.search(line)
-            if mat_obj is None:
-                raise Exception("Something went wrong, unable to find "
-                                "deriv-avg in the line \n{0}".format(line))
-            mean_deriv = float(mat_obj.groups()[0])
-            total_mean_deriv += mean_deriv
-            num_derivs += 1
-        if total_mean_deriv / num_derivs < shrink_threshold:
-            return True
-    except ValueError:
-        raise Exception("Error while parsing the model info output")
-
-    return False
->>>>>>> 09186531
 
 
 def remove_nnet_egs(egs_dir):
