--- conflicted
+++ resolved
@@ -526,11 +526,7 @@
                              use_multitask_egs=use_multitask_egs)
     common_lib.execute_command(
         """{command} {combine_queue_opt} {dir}/log/combine.log \
-<<<<<<< HEAD
-                nnet3-combine \
-=======
                 nnet3-combine {combine_gpu_opt} \
->>>>>>> 1221510e
                 --max-objective-evaluations={max_objective_evaluations} \
                 --verbose=3 {raw_models} \
                 "ark,bg:nnet3-copy-egs {multitask_egs_opts} \
