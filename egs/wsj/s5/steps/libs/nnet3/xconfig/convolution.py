# Copyright 2018    Johns Hopkins University (Author: Dan Povey)
#           2016    Vijayaditya Peddinti
# Apache 2.0.



""" This module has the implementation of convolutional layers.
"""
from __future__ import print_function
from __future__ import division
import math
import re
import sys
from libs.nnet3.xconfig.basic_layers import XconfigLayerBase


# This class is for lines like the following:
#

#  conv-batchnorm-layer name=conv2 height-in=40 height-out=40 \
#      num-filters-out=64 height-offsets=-1,0,1 time-offsets=-1,0,1 \
#      required-time-offsets=0
#  or (with NormalizeLayer instead of batch-norm, and with subsampling on the height axis):
#  conv-renorm-layer name=conv3 height-in=40 height-out=20 \
#      height-subsample-out=2 num-filters-out=128 height-offsets=-1,0,1 \
#       time-offsets=-1,0,1 required-time-offsets=0
#
# You don't specify subsampling on the time axis explicitly, it's implicit
# in the 'time-offsets' which are the same as the splicing indexes in a TDNN,
# and which, unlike the height offsets, operate relative to a fixed clock,
# so that after subsampling by a factor of 2, we'd expect all time-offsets
# of subsequent layers to be a factor of 2.  You don't specify the input
# num-filters either; it's worked out from the input height and the input dim.
#
# The layer-name encodes the use (or not) of batch normalization, so that if you
# want to skip batch normalization you could just call it 'conv-layer'.
#
# If batch-normalization is used, it's *spatial* batch-normalization, meaning
# that the offset and scale is specific to the output filter, but shared across
# all time and height offsets.
#
# Most of the configuration values mirror same-named values in class
# TimeHeightConvolutionComponent, and for a deeper understanding of what's going
# on you should look at the comment by its declaration, in
# src/nnet3/nnet-convolutional-component.h.
#
# Parameters of the class, and their defaults if they have defaults:
#
#   input='[-1]'             Descriptor giving the input of the layer.
#   height-in                The height of the input image, e.g. 40 if the input
#                            is MFCCs.  The num-filters-in is worked out as
#                            (dimension of input) / height-in.  If the preceding
#                            layer is a convolutional layer, height-in should be
#                            the same as the height-out of the preceding layer.
#   height-subsample-out=1   The height subsampling factor, will be e.g. 2 if you
#                            want to subsample by a factor of 2 on the height
#                            axis.
#   height-out               The height of the output image.  This will normally
#                            be <= (height-in / height-subsample-out).
#                            Zero-padding on the height axis may be implied by a
#                            combination of this and height-offsets-in, e.g. if
#                            height-out==height-in and height-subsample-out=1
#                            and height-offsets=-2,-1,0,1 then we'd be padding
#                            by 2 pixels on the bottom and 1 on the top; see
#                            comments in nnet-convolutional-layers.h for more
#                            details.
#   height-offsets           The offsets on the height axis that define what
#                            inputs require for each output pixel; will
#                            often be something like -1,0,1 (if zero-padding
#                            on height axis) or 0,1,2 otherwise.  These are
#                            comparable to TDNN splicing offsets; e.g. if
#                            height-offsets=-1,0,1 then height 10 at the output
#                            would take input from heights 9,10,11 at the input.
#   num-filters-out          The number of output filters.  The output dimension
#                            of this layer is num-filters-out * height-out; the
#                            filter dim varies the fastest (filter-stride == 1).
#   time-offsets             The input offsets on the time axis; these are
#                            interpreted just like the splicing indexes in TDNNs.
#                            E.g. if time-offsets=-2,0,2 then time 100 at the
#                            output would require times 98,100,102 at the input.
#   required-time-offsets    The subset of 'time-offsets' that are required in
#                            order to produce an output; if the set has fewer
#                            elements than 'time-offsets' then it implies some
#                            kind of zero-padding on the time axis is allowed.
#                            Defaults to the same as 'time-offsets'.  For speech
#                            tasks we recommend not to set this, as the normal
#                            padding approach is to pad with copies of the
#                            first/last frame, which is handled automatically in
#                            the calling code.
#   target-rms=1.0           Only applicable if the layer type is
#                            conv-batchnorm-layer or
#                            conv-normalize-layer.  This will affect the
#                            scaling of the output features (larger -> larger),
#                            and sometimes we set target-rms=0.5 for the layer
#                            prior to the final layer to make the final layer
#                            train more slowly.
#   self-repair-scale=2.0e-05  This affects the ReLu's.  It is a scale on the
#                            'self-repair' mechanism that nudges the inputs to the
#                            ReLUs into the appropriate range in cases where
#                            the unit is active either too little of the time
#                            (<10%) or too much of the time (>90%).
#
# The following initialization and natural-gradient related options are, if
# provided, passed through to the config file; if not, they are left at the
# defaults in the code.  See nnet-convolutional-component.h for more information.
#
#  param-stddev, bias-stddev, max-change, learning-rate-factor (float)
#  use-natural-gradient (bool)
#  rank-in, rank-out    (int)
#  num-minibatches-history (float)
#  alpha-in, alpha-out (float)
# the following is also passed into the convolution components, if specified:
#  l2-regularize (float)

class XconfigConvLayer(XconfigLayerBase):
    def __init__(self, first_token, key_to_value, prev_names = None):
        for operation in first_token.split('-')[:-1]:
            assert operation in ['conv', 'renorm', 'batchnorm', 'relu',
                                 'noconv', 'dropout', 'so']
        XconfigLayerBase.__init__(self, first_token, key_to_value, prev_names)

    def set_default_configs(self):
        self.config = {'input':'[-1]',
                       'height-in':-1,
                       'height-subsample-out':1,
                       'height-out':-1,
                       'height-offsets':'',
                       'num-filters-out':-1,
                       'time-offsets':'',
                       'required-time-offsets':'',
                       'target-rms':1.0,
                       'self-repair-scale': 2.0e-05,
                       'self-repair-lower-threshold': 0.05,
                       # the following are not really inspected by this level of
                       # code, just passed through (but not if left at '').
                       'param-stddev':'', 'bias-stddev':'',
                       'max-change': 0.75, 'learning-rate-factor':'',
                       'use-natural-gradient':'',
                       'rank-in':'', 'rank-out':'', 'num-minibatches-history':'',
                       'alpha-in':'', 'alpha-out':'', 'l2-regularize':'',
                       'dropout-proportion': 0.5}

    def set_derived_configs(self):
        # sets 'num-filters-in'.
        input_dim = self.descriptors['input']['dim']
        height_in = self.config['height-in']
        if height_in <= 0:
            raise RuntimeError("height-in must be specified");
        if input_dim % height_in != 0:
            raise RuntimeError("Input dimension {0} is not a multiple of height-in={1}".format(
                input_dim, height_in))
        self.config['num-filters-in'] = input_dim // height_in


    # Check whether 'str' is a sorted, unique, nonempty list of integers, like -1,0,1.,
    # returns true if so.
    def check_offsets_var(self, str):
        try:
            a = [ int(x) for x in str.split(",") ]
            if len(a) == 0:
                return False
            for i in range(len(a) - 1):
                if a[i] >= a[i+1]:
                    return False
            return True
        except:
            return False

    def check_configs(self):
        # Do some basic checking of the configs.  The component-level code does
        # some more thorough checking, but if you set the height-out too small it
        # prints it as a warning, which the user may not see, so at a minimum we
        # want to check for that here.
        height_subsample_out = self.config['height-subsample-out']
        height_in = self.config['height-in']
        height_out = self.config['height-out']
        if height_subsample_out <= 0:
            raise RuntimeError("height-subsample-out has invalid value {0}.".format(
                height_subsample_out))
        # we already checked height-in in set_derived_configs.
        if height_out <= 0:
            raise RuntimeError("height-out has invalid value {0}.".format(
                height_out))
        if height_out * height_subsample_out > height_in:
            raise RuntimeError("The combination height-in={0}, height-out={1} and "
                               "height-subsample-out={2} does not look right "
                               "(height-out too large).".format(
                                   height_in, height_out, height_subsample_out))
        height_offsets = self.config['height-offsets']
        time_offsets = self.config['time-offsets']
        required_time_offsets = self.config['required-time-offsets']

        if not 'noconv' in self.layer_type.split('-'):
            # only check height-offsets, time-offsets and required-time-offsets if there
            # is actually a convolution in this layer.
            if not self.check_offsets_var(height_offsets):
                raise RuntimeError("height-offsets={0} is not valid".format(height_offsets))
            if not self.check_offsets_var(time_offsets):
                raise RuntimeError("time-offsets={0} is not valid".format(time_offsets))
            if required_time_offsets != "" and not self.check_offsets_var(required_time_offsets):
                raise RuntimeError("required-time-offsets={0} is not valid".format(
                    required_time_offsets))

        if height_out * height_subsample_out < \
           height_in - len(height_offsets.split(',')):
            raise RuntimeError("The combination height-in={0}, height-out={1} and "
                               "height-subsample-out={2} and height-offsets={3} "
                               "does not look right (height-out too small).")

        if self.config['target-rms'] <= 0.0:
            raise RuntimeError("Config value target-rms={0} is not valid".format(
                self.config['target_rms']))

    def auxiliary_outputs(self):
        return []

    def output_name(self, auxiliary_output = None):
        assert auxiliary_output is None
        # note: the [:-1] is to remove the '-layer'.
        operations = self.layer_type.split('-')[:-1]
        if operations[-1] == 'noconv':
            operations = operations[:-1]
        assert len(operations) >= 1
        last_operation = operations[-1]
        assert last_operation in ['relu', 'conv', 'renorm', 'batchnorm', 'dropout', 'so']
        # we'll return something like 'layer1.batchnorm'.
        return '{0}.{1}'.format(self.name, last_operation)

    def output_dim(self, auxiliary_output = None):
        assert auxiliary_output is None
        return self.config['num-filters-out'] * self.config['height-out']

    def get_full_config(self):
        ans = []
        config_lines = self._generate_cnn_config()

        for line in config_lines:
            for config_name in ['ref', 'final']:
                # we do not support user specified matrices in CNN initialization
                # so 'ref' and 'final' configs are the same.
                ans.append((config_name, line))
        return ans

    # convenience function to generate the CNN config
    def _generate_cnn_config(self):
        configs = []

        name = self.name

        # These 3 variables will be updated as we add components.
        cur_num_filters = self.config['num-filters-in']
        cur_height = self.config['height-in']
        cur_descriptor = self.descriptors['input']['final-string']

        # note: the [:-1] is to remove the '-layer'.
        operations = self.layer_type.split('-')[:-1]
        if operations[-1] == 'noconv':
            operations = operations[:-1]
        # e.g.:
        # operations = [ 'conv', 'relu', 'batchnorm' ]
        # or:
        # operations = [ 'relu', 'conv', 'renorm' ]

        for operation in operations:
            if operation == 'conv':
                a = []
                for opt_name in [
                        'param-stddev', 'bias-stddev', 'use-natural-gradient',
                        'max-change', 'rank-in', 'rank-out', 'num-minibatches-history',
                        'alpha-in', 'alpha-out', 'num-filters-in', 'num-filters-out',
                        'height-in','height-out', 'height-subsample-out',
                        'height-offsets', 'time-offsets', 'required-time-offsets',
                        'learning-rate-factor', 'l2-regularize' ]:
                    value = self.config[opt_name]
                    if value != '':
                        a.append('{0}={1}'.format(opt_name, value))
                conv_opts = ' '.join(a)

                configs.append('component name={0}.conv type=TimeHeightConvolutionComponent '
                               '{1}'.format(name, conv_opts))
                configs.append('component-node name={0}.conv component={0}.conv '
                               'input={1}'.format(name, cur_descriptor))
                cur_num_filters = self.config['num-filters-out']
                cur_height = self.config['height-out']
            elif operation == 'batchnorm':
                configs.append('component name={0}.batchnorm  type=BatchNormComponent dim={1} '
                               'block-dim={2} target-rms={3}'.format(
                                   name, cur_num_filters * cur_height, cur_num_filters,
                                   self.config['target-rms']))
                configs.append('component-node name={0}.batchnorm component={0}.batchnorm '
                               'input={1}'.format(name, cur_descriptor))
            elif operation == 'renorm':
                configs.append('component name={0}.renorm type=NormalizeComponent '
                           'dim={1} target-rms={2}'.format(
                               name, cur_num_filters * cur_height,
                               self.config['target-rms']))
                configs.append('component-node name={0}.renorm component={0}.renorm '
                               'input={1}'.format(name, cur_descriptor))
            elif operation == 'relu':
                configs.append('component name={0}.relu type=RectifiedLinearComponent '
                               'dim={1} block-dim={2} self-repair-scale={3} '
                               'self-repair-lower-threshold={4}'.format(
                                   name, cur_num_filters * cur_height, cur_num_filters,
                                   self.config['self-repair-scale'],
                                   self.config['self-repair-lower-threshold']))
                configs.append('component-node name={0}.relu component={0}.relu '
                               'input={1}'.format(name, cur_descriptor))
            elif operation == 'dropout':
                configs.append('component name={0}.dropout type=DropoutComponent '
                           'dim={1} dropout-proportion={2}'.format(
                               name, cur_num_filters * cur_height,
                               self.config['dropout-proportion']))
                configs.append('component-node name={0}.dropout component={0}.dropout '
                               'input={1}'.format(name, cur_descriptor))
            elif operation == 'so':
                configs.append('component name={0}.so type=ScaleAndOffsetComponent '
                           'dim={1} block-dim={2}'.format(
                               name, cur_num_filters * cur_height, cur_num_filters))
                configs.append('component-node name={0}.so component={0}.so '
                               'input={1}'.format(name, cur_descriptor))
            else:
                raise RuntimeError("Un-handled operation type: " + operation)

            cur_descriptor = '{0}.{1}'.format(name, operation)

        return configs


# This class is for lines like the following:
#
# res-block name=res1 num-filters=64 height=32 time-period=1
#
# It implements a residual block as in ResNets, with pre-activation, and with
# some small differences-- basically, instead of adding the input to the output,
# we put a convolutional layer in there but initialize it to the unit matrix and
# if you want you can give it a relatively small (or even zero) learning rate
# and max-change.  And there is batch-norm in that path also.
#
# The number of filters is the same on the input and output; it is actually
# redundant to write it in the config file, because given that we know the
# height, we can work it out from the dimension of the input (as dimension =
# height * num-filters).  But we allow it to be specified anyway, for clarity.
#
# Note: the res-block does not support subsampling or changing the number of
# filters.  If you want to do that, we recommend that you should do it with a
# single relu-batchnorm-conv-layer.
#
# Here are the most important configuration values, with defaults shown if
# defaults exist:
#
# input='[-1]'    Descriptor giving the input of the layer.
# height          The input and output height of the image, e.g. 40.  Note: the width
#                 is associated with the time dimension and is dealt with
#                 implicitly, so it's not specified here.
# num-filters     The number of filters on the input and output, e.g. 64.
#                 It does not have to be specified; if it is not specified,
#                 we work it out from the input dimension.
# num-bottleneck-filters   If specified then this will be a 'bottleneck'
#                 ResBlock, in which there is a 1x1 convolution from
#                 num-filters->num-bottleneck-filters, a 3x3 convolution
#                 from num-bottleneck-filters->num-bottleneck-filters, and
#                 a 1x1 convolution from num-bottleneck-filters->num-filters.
#
# time-period=1   Think of this as the stride in the time dimension.  At the
#                 input of the network will always have time-period=1; then
#                 after subsampling once in time we'd have time-period=2; then
#                 after subsampling again we'd have time-period=4.  Because of
#                 the way nnet3 works, subsampling on the time axis is an
#                 implicit, not explicit, operation.
# height-period=1  This will almost always be left at the default (1).  It is
#                 analogous to time-period, but because the height, unlike the
#                 time, is explicitly subsampled, in normal topologies this should
#                 be left at 1.
#
# bypass-source=noop
#                       The output of this component is Sum(convolution, x), and
#                       this option controls what 'x' is.  There are 3 options
#                       here: 'noop', 'input', 'relu' or 'batchnorm'.  'noop' is
#                       equivalent to 'input' in what it computes; it just
#                       inserts a 'noop' component in order to make the
#                       computation more efficient.  For both 'noop' and
#                       'input', x is the input to this component.  If
#                       bypass-source=relu then we use the relu of the
#                       input; if 'batchnorm', then we use the relu+batchnorm of
#                       the input.
# allow-zero-padding=true By default this will allow zero-padding in the time
#                       dimension, meaning that you don't need extra frames at
#                       the input to compute the output.  There may be ASR
#                       applications where you want to pad in the time dimension
#                       with repeats of the first or last frame (as we do for
#                       TDNNs), where it would be appropriate to write
#                       allow-zero-padding=false.  Note: the way we have
#                       set it up, it does zero-padding on the height axis
#                       regardless
#
# Less important config variables:
#  self-repair-scale=2.0e-05  This affects the ReLu's.  It is a scale on the
#                            'self-repair' mechanism that nudges the inputs to the
#                            ReLUs into the appropriate range in cases where
#                            the unit is active either too little of the time
#                            (<10%) or too much of the time (>90%).
#  max-change=0.75           Max-parameter-change constant (per minibatch)
#                            used for convolutional components.
#
#
# The following natural-gradient-related configuration variables are passed in
# to the convolution components, if specified:
#  use-natural-gradient (bool)
#  rank-in, rank-out    (int)
#  num-minibatches-history (float)
#  alpha-in, alpha-out (float)
# the following is also passed into the convolution components, if specified:
#  l2-regularize (float)
#

class XconfigResBlock(XconfigLayerBase):
    def __init__(self, first_token, key_to_value, prev_names = None):
        assert first_token == 'res-block'
        XconfigLayerBase.__init__(self, first_token, key_to_value, prev_names)

    def set_default_configs(self):
        self.config = {'input':'[-1]',
                       'height':-1,
                       'num-filters':-1,
                       'num-bottleneck-filters':-1,
                       'time-period':1,
                       'height-period':1,
                       'self-repair-scale': 2.0e-05,
                       'self-repair-lower-threshold1': 0.05,
                       'self-repair-lower-threshold2': 0.05,
                       'self-repair-lower-threshold3': 0.05,
                       'max-change': 0.75,
                       'allow-zero-padding': True,
                       'bypass-source' : 'noop',
                       # the following are not really inspected by this level of
                       # code, just passed through (but not if left at '').
                       'param-stddev':'', 'bias-stddev':'',
                       'use-natural-gradient':'',
                       'rank-in':'', 'rank-out':'',
                       'num-minibatches-history':'',
                       'alpha-in':'', 'alpha-out':'', 'l2-regularize':'' }

    def set_derived_configs(self):
        # set 'num-filters' or check it..
        input_dim = self.descriptors['input']['dim']
        height = self.config['height']

        cur_num_filters = self.config['num-filters']
        if cur_num_filters == -1:
            if input_dim % height != 0:
                raise RuntimeError("Specified image height {0} does not "
                                   "divide the input dim {1}".format(
                                       height, input_dim))
            self.config['num-filters'] = input_dim / height
        elif input_dim != cur_num_filters * height:
            raise RuntimeError("Expected the input-dim to equal "
                               "height={0} * num-filters={1} = {2}, but "
                               "it is {3}".format(
                                   height, cur_num_filters,
                                   height * cur_num_filters,
                                   input_dim));

    def check_configs(self):
        # we checked the dimensions in set_derived_configs.
        if not self.config['bypass-source'] in [
                'input', 'noop', 'relu', 'batchnorm' ]:
            raise RuntimeError("Expected direct-convolution-source to "
                               "be input, relu or batchnorm, got: {1}".format(
                                   self.config['direct-convolution-source']))

    def auxiliary_outputs(self):
        return []

    def output_name(self, auxiliary_output = None):
        bypass_source = self.config['bypass-source']
        b = self.config['num-bottleneck-filters']
        conv = ('{0}.conv2' if b <= 0 else '{0}.conv3').format(self.name)
        if bypass_source == 'input':
            residual = self.descriptors['input']['final-string']
        elif bypass_source == 'noop':
            # we let the noop be the sum of the convolutional part and the
            # input, so just return the output of the no-op component.
            return '{0}.noop'.format(self.name)
        elif bypass_source == 'relu':
            residual = '{0}.relu1'.format(self.name)
        else:
            assert bypass_source == 'batchnorm'
            residual = '{0}.batchnorm1'.format(self.name)

        return 'Sum({0}, {1})'.format(conv, residual)

    def output_dim(self, auxiliary_output = None):
        assert auxiliary_output is None
        input_dim = self.descriptors['input']['dim']
        return input_dim

    def get_full_config(self):
        ans = []
        b = self.config['num-bottleneck-filters']
        if b <= 0:
            config_lines = self._generate_normal_resblock_config()
        else:
            config_lines = self._generate_bottleneck_resblock_config()

        for line in config_lines:
            for config_name in ['ref', 'final']:
                # we do not support user specified matrices in CNN initialization
                # so 'ref' and 'final' configs are the same.
                ans.append((config_name, line))
        return ans

    # _generate_normal_resblock_config is a convenience function to generate the
    # res-block config (the non-bottleneck version).
    #
    # The main path inside the res-block in the non-bottleneck case is as
    # follows:
    #
    # input -> relu1 -> batchnorm1 -> conv1 -> relu2 -> batchnorm2 -> conv2
    #
    # We put the relu before the batchnorm because we think it makes more sense;
    # because the Torch people seemed to find that this works better
    # (https://github.com/gcr/torch-residual-networks/issues/5);
    # and because in our batchnorm component we haven't implemented the beta and
    # gamma; these would be essential to having it work before relu, but
    # when before a convolution or linear component, they add no extra modeling
    # power.
    #
    # The output of the res-block can be the sum of the last convolutional
    # component (conv2), with the input.  However, the option ('bypass-source')
    # controls whether we sum with the raw input, or its relu or relu+batchnorm.
    # If the term is going to be the raw input, we give the option ('noop') and
    # to cache the output sum via a NoOpComponent)-- because due to how nnet3
    # works, if we didn't do this, redundant summing operations would take
    # place.
    def _generate_normal_resblock_config(self):
        configs = []

        name = self.name
        num_filters = self.config['num-filters']
        assert self.config['num-bottleneck-filters'] == -1
        height = self.config['height']
        input_descriptor = self.descriptors['input']['final-string']
        allow_zero_padding = self.config['allow-zero-padding']
        height_period = self.config['height-period']
        time_period = self.config['time-period']

        # input -> relu1 -> batchnorm1 -> conv1 -> relu2 -> batchnorm2 -> conv2
        cur_descriptor = input_descriptor
        for n in [1, 2]:
            # the ReLU
            configs.append('component name={0}.relu{1} type=RectifiedLinearComponent '
                           'dim={2} block-dim={3} self-repair-scale={4} '
                           'self-repair-lower-threshold={5}'.format(
                               name, n, num_filters * height, num_filters,
                               self.config['self-repair-scale'],
                               self.config['self-repair-lower-threshold{0}'.format(n)]))
            configs.append('component-node name={0}.relu{1} component={0}.relu{1} '
                           'input={2}'.format(name, n, cur_descriptor))

            cur_descriptor = '{0}.relu{1}'.format(name, n)

            # the batch-norm
            configs.append('component name={0}.batchnorm{1}  type=BatchNormComponent dim={2} '
                               'block-dim={3}'.format(
                                   name, n, num_filters * height,
                                   num_filters))
            configs.append('component-node name={0}.batchnorm{1} component={0}.batchnorm{1} '
                           'input={2}'.format(name, n, cur_descriptor))
            cur_descriptor = '{0}.batchnorm{1}'.format(name, n)


            # the convolution.
            a = []
            for opt_name in [
                    'param-stddev', 'bias-stddev', 'use-natural-gradient',
                    'max-change', 'rank-in', 'rank-out', 'num-minibatches-history',
                    'alpha-in', 'alpha-out', 'l2-regularize' ]:
                value = self.config[opt_name]
                if value != '':
                        a.append('{0}={1}'.format(opt_name, value))
            conv_opts = ('height-in={h} height-out={h} height-offsets=-{hp},0,{hp} '
                         'time-offsets=-{p},0,{p} '
                         'num-filters-in={f} num-filters-out={f} {r} {o}'.format(
                             h=height, hp=height_period, p=time_period, f=num_filters,
                             r=('required-time-offsets=0' if allow_zero_padding else ''),
                             o=' '.join(a)))

            configs.append('component name={0}.conv{1} type=TimeHeightConvolutionComponent '
                           '{2}'.format(name, n, conv_opts))
            configs.append('component-node name={0}.conv{1} component={0}.conv{1} '
                           'input={2}'.format(name, n, cur_descriptor))
            cur_descriptor = '{0}.conv{1}'.format(name, n)



        if self.config['bypass-source'] == 'noop':
            dim = self.descriptors['input']['dim']
            configs.append('component name={0}.noop dim={1} type=NoOpComponent'.format(
                name, dim))
            configs.append('component-node name={0}.noop component={0}.noop '
                           'input=Sum({1}, {0}.conv2)'.format(name,
                                                              input_descriptor))

        # Note: the function 'output_name' is responsible for returning the
        # descriptor corresponding to the output of the network.
        return configs



    # _generate_bottleneck_resblock_config is a convenience function to generate the
    # res-block config (this is the bottleneck version, where there is
    # a 3x3 kernel with a smaller number of filters than at the input and output,
    # sandwiched between two 1x1 kernels.
    #
    # The main path inside the res-block in the bottleneck case is as follows:
    #
    # input -> relu1 -> batchnorm1 -> conv1 -> relu2 -> batchnorm2 -> conv2 ->
    #   relu3 -> batchnorm3 -> conv3
    #
    # power.
    #
    # The output of the res-block can be the sum of the last convolutional
    # component (conv3), with the input.  However we give the option
    # ('bypass-source') to sum with the raw input, or its relu or
    # relu+batchnorm.  If the term is going to be the raw input, we give the
    # option ('noop') and to cache the output sum via a NoOpComponent)-- because
    # due to how nnet3 works, if we didn't do this, redundant summing operations
    # would take place.
    def _generate_bottleneck_resblock_config(self):
        configs = []

        name = self.name
        num_filters = self.config['num-filters']
        num_bottleneck_filters = self.config['num-bottleneck-filters']
        assert num_bottleneck_filters > 0
        height = self.config['height']
        input_descriptor = self.descriptors['input']['final-string']
        allow_zero_padding = self.config['allow-zero-padding']
        height_period = self.config['height-period']
        time_period = self.config['time-period']

        # input -> relu1 -> batchnorm1 -> conv1 -> relu2 -> batchnorm2 -> conv2
        cur_descriptor = input_descriptor
        cur_num_filters = num_filters

        for n in [1, 2, 3]:
            # the ReLU
            configs.append('component name={0}.relu{1} type=RectifiedLinearComponent '
                           'dim={2} block-dim={3} self-repair-scale={4} '
                           'self-repair-lower-threshold={5}'.format(
                               name, n, cur_num_filters * height, cur_num_filters,
                               self.config['self-repair-scale'],
                               self.config['self-repair-lower-threshold{0}'.format(n)]))
            configs.append('component-node name={0}.relu{1} component={0}.relu{1} '
                           'input={2}'.format(name, n, cur_descriptor))

            cur_descriptor = '{0}.relu{1}'.format(name, n)

            # the batch-norm
            configs.append('component name={0}.batchnorm{1}  type=BatchNormComponent dim={2} '
                               'block-dim={3}'.format(
                                   name, n, cur_num_filters * height,
                                   cur_num_filters))
            configs.append('component-node name={0}.batchnorm{1} component={0}.batchnorm{1} '
                           'input={2}'.format(name, n, cur_descriptor))
            cur_descriptor = '{0}.batchnorm{1}'.format(name, n)


            # the convolution.
            a = []
            for opt_name in [
                    'param-stddev', 'bias-stddev', 'use-natural-gradient',
                    'max-change', 'rank-in', 'rank-out', 'num-minibatches-history',
                    'alpha-in', 'alpha-out', 'l2-regularize' ]:
                value = self.config[opt_name]
                if value != '':
                        a.append('{0}={1}'.format(opt_name, value))

            height_offsets = ('-{hp},0,{hp}'.format(hp=height_period) if n == 2 else '0')
            time_offsets = ('-{t},0,{t}'.format(t=time_period) if n == 2 else '0')
            next_num_filters = (num_filters if n == 3 else num_bottleneck_filters)
            conv_opts = ('height-in={h} height-out={h} height-offsets={ho} time-offsets={to} '
                         'num-filters-in={fi} num-filters-out={fo} {r} {o}'.format(
                             h=height, ho=height_offsets, to=time_offsets,
                             fi=cur_num_filters, fo=next_num_filters,
                             r=('required-time-offsets=0' if allow_zero_padding else ''),
                             o=' '.join(a)))

            configs.append('component name={0}.conv{1} type=TimeHeightConvolutionComponent '
                           '{2}'.format(name, n, conv_opts))
            configs.append('component-node name={0}.conv{1} component={0}.conv{1} '
                           'input={2}'.format(name, n, cur_descriptor))
            cur_descriptor = '{0}.conv{1}'.format(name, n)
            cur_num_filters = next_num_filters


        if self.config['bypass-source'] == 'noop':
            dim = self.descriptors['input']['dim']
            configs.append('component name={0}.noop dim={1} type=NoOpComponent'.format(
                name, dim))
            configs.append('component-node name={0}.noop component={0}.noop '
                           'input=Sum({1}, {0}.conv3)'.format(name,
                                                              input_descriptor))

        # Note: the function 'output_name' is responsible for returning the
        # descriptor corresponding to the output of the network.
        return configs


# This class is for lines like the following:
#
# res2-block name=res1 num-filters=64 height=32 time-period=1
#
# It is a residual block with post-activations, which does not support
# downsampling (strided convolution) or changing the number of filters;
# for that, see res2-downsample-block.
# It's a pretty standard res-block, more standard than "res-block" (XconfigResBlock).
#
# The number of filters is the same on the input and output; it is actually
# redundant to write it in the config file, because given that we know the
# height, we can work it out from the dimension of the input (as dimension =
# height * num-filters).  But we allow it to be specified anyway, for clarity.
#

# Here are the most important configuration values, with defaults shown if
# defaults exist:
#
# input='[-1]'    Descriptor giving the input of the layer.
# height          The input and output height of the image, e.g. 40.  Note: the width
#                 is associated with the time dimension and is dealt with
#                 implicitly, so it's not specified here.
# num-filters     The number of filters on the input and output, e.g. 64.
#                 It does not have to be specified; if it is not specified,
#                 we work it out from the input dimension.
# num-bottleneck-filters   If specified then this will be a 'bottleneck'
#                 ResBlock, in which there is a 1x1 convolution from
#                 num-filters->num-bottleneck-filters, a 3x3 convolution
#                 from num-bottleneck-filters->num-bottleneck-filters, and
#                 a 1x1 convolution from num-bottleneck-filters->num-filters.
# time-period=1   Think of this as the stride in the time dimension.  At the
#                 input of the network will always have time-period=1; then
#                 after subsampling once in time we'd have time-period=2; then
#                 after subsampling again we'd have time-period=4.  Because of
#                 the way nnet3 works, subsampling on the time axis is an
#                 implicit, not explicit, operation.
# allow-zero-padding=true By default this will allow zero-padding in the time
#                       dimension, meaning that you don't need extra frames at
#                       the input to compute the output.  There may be ASR
#                       applications where you want to pad in the time dimension
#                       with repeats of the first or last frame (as we do for
#                       TDNNs), where it would be appropriate to write
#                       allow-zero-padding=false.  Note: the way we have
#                       set it up, it does zero-padding on the height axis
#                       regardless
#
# Less important config variables:
#  self-repair-scale=2.0e-05  This affects the ReLu's.  It is a scale on the
#                            'self-repair' mechanism that nudges the inputs to the
#                            ReLUs into the appropriate range in cases where
#                            the unit is active either too little of the time
#                            (<10%) or too much of the time (>90%).
#  max-change=0.75           Max-parameter-change constant (per minibatch)
#                            used for convolutional components.
#
#
# The following natural-gradient-related configuration variables are passed in
# to the convolution components, if specified:
#  use-natural-gradient (bool)
#  rank-in, rank-out    (int)
#  num-minibatches-history (float)
#  alpha-in, alpha-out (float)
# the following is also passed into the convolution components, if specified:
#  l2-regularize (float)

class XconfigRes2Block(XconfigLayerBase):
    def __init__(self, first_token, key_to_value, prev_names = None):
        assert first_token == 'res2-block'
        XconfigLayerBase.__init__(self, first_token, key_to_value, prev_names)

    def set_default_configs(self):
        self.config = {'input':'[-1]',
                       'height':-1,  # sets height-in and height-out
                       'height-in':-1,
                       'height-out':-1,
                       'num-filters':-1, # interpreted as num-filters-out.
                       'num-bottleneck-filters':-1,
                       'time-period':1,
                       'self-repair-scale': 2.0e-05,
                       'self-repair-lower-threshold1': 0.05,
                       'self-repair-lower-threshold2': 0.05,
                       'self-repair-lower-threshold3': 0.05,
                       'max-change': 0.75,
                       'allow-zero-padding': True,
                       # the following are not really inspected by this level of
                       # code, just passed through (but not if left at '').
                       'param-stddev':'', 'bias-stddev':'',
                       'use-natural-gradient':'',
                       'rank-in':'', 'rank-out':'',
                       'num-minibatches-history':'',
                       'alpha-in':'', 'alpha-out':'',
                       'l2-regularize':'' }

    def set_derived_configs(self):
        input_dim = self.descriptors['input']['dim']

        if not ((self.config['height'] > 0  and self.config['height-in'] == -1 and
                 self.config['height-out'] == -1) or
                (self.config['height-out'] > 0 and self.config['height-in'] > 0)):
            raise RuntimeError("You must specify height, or height-in and height-out, for res2-block.")

        if not (self.config['height-in'] > 0 and self.config['height-out'] > 0):
            height = self.config['height']
            if not height > 0:
                raise RuntimeError("You must specify either height, or height-in and height-out, for "
                                   "res2-block.")
            self.config['height-in'] = height
            self.config['height-out'] = height

        height_in = self.config['height-in']
        if input_dim % height_in != 0:
            raise RuntimeError("Specified input image height {0} does not "
                                   "divide the input dim {1}".format(
                                       height_in, input_dim))
            self.config['num-filters'] = input_dim / height

    def check_configs(self):
        if self.config['num-filters'] == -1:
            raise RuntimeError("You must specify num-filters for res2-block.")

    def auxiliary_outputs(self):
        return []

    def output_name(self, auxiliary_output = None):
        b = self.config['num-bottleneck-filters']
        return ('{0}.relu2' if b <= 0 else '{0}.relu3').format(self.name)

    def output_dim(self, auxiliary_output = None):
        assert auxiliary_output is None
        return self.config['height-out'] * self.config['num-filters']

    def get_full_config(self):
        ans = []
        b = self.config['num-bottleneck-filters']
        if b <= 0:
            config_lines = self._generate_normal_resblock_config()
        else:
            config_lines = self._generate_bottleneck_resblock_config()

        for line in config_lines:
            for config_name in ['ref', 'final']:
                # we do not support user specified matrices in CNN initialization
                # so 'ref' and 'final' configs are the same.
                ans.append((config_name, line))
        return ans

    # _generate_normal_resblock_config is a convenience function to generate the
    # res-block config (the non-bottleneck version).
    #
    # The main path inside the res-block in the non-bottleneck case is as
    # follows:
    #
    # input -> conv1 -> batchnorm1 -> scaleoffset1 -> relu1 -> conv2 -> batchnorm2 -> scaleoffset2 -> relu2
    #
    # where the 'scaleoffsetN' are ScaleAndOffsetComponent, which conventionally would be
    # considered part of the BatchNorm.
    #
    # The relu2 actually sees the sum of the input and  'scaleoffset2'-- which gives us the bypass
    # connection.
    def _generate_normal_resblock_config(self):
        configs = []
        name = self.name
        assert self.config['num-bottleneck-filters'] == -1
        input_dim = self.descriptors['input']['dim']
        height_in = self.config['height-in']
        height_out = self.config['height-out']
        time_period_out = self.config['time-period']
        if not input_dim % height_in == 0:
            raise RuntimeError("input-dim {0} does not divide height-in {1}".format(
                input_dim, height_in))
        num_filters_in = input_dim / height_in
        num_filters_out = self.config['num-filters']

        if height_out != height_in:
<<<<<<< HEAD
            if height_out < height_in / 2 - 1 or height_out > height_in /  2 + 1:
=======
            if height_out < height_in / 2 - 1 or height_out > height_in / 2 + 1:
>>>>>>> 1221510e
                raise RuntimeError("Expected height-out to be about half height-in, or the same: "
                                   "height-in={0} height-out={1}".format(height_in, height_out))
            if not time_period_out % 2 == 0:
                raise RuntimeError("Expected time-period to be a multiple of 2 if you are subsampling "
                                   "on height.")
            time_period_in = time_period_out / 2
            height_subsample = 2
        else:
            time_period_in = time_period_out
            height_subsample = 1


        cur_time_period = time_period_in
        cur_num_filters = num_filters_in
        cur_height = height_in

        input_descriptor = self.descriptors['input']['final-string']
        allow_zero_padding = self.config['allow-zero-padding']
        if height_subsample == 1 and num_filters_in == num_filters_out:
            bypass_descriptor = input_descriptor
        else:
            bypass_descriptor = '{0}.conv_bypass'.format(name)

        cur_descriptor = input_descriptor

        # get miscellaneous convolution options passed in from the xconfig line
        a = []
        for opt_name in [
                'param-stddev', 'bias-stddev', 'use-natural-gradient',
                'max-change', 'rank-in', 'rank-out', 'num-minibatches-history',
                'alpha-in', 'alpha-out', 'l2-regularize' ]:
            value = self.config[opt_name]
            if value != '':
                a.append('{0}={1}'.format(opt_name, value))
        misc_conv_opts = ' '.join(a)

        for n in [1, 2]:
            # the convolution.
            conv_opts = ('height-in={hi} height-out={ho} height-offsets=-1,0,1 '
                         'height-subsample-out={hs} '
                         'time-offsets=-{p},0,{p} '
                         'num-filters-in={fi} num-filters-out={fo} {r} {o}'.format(
                             hi=cur_height, ho=height_out,
                             p=cur_time_period,
                             hs=(height_subsample if n == 1 else 1),
                             fi=cur_num_filters,
                             fo=num_filters_out,
                             r=('required-time-offsets=0' if allow_zero_padding else ''),
                             o=misc_conv_opts))

            configs.append('component name={0}.conv{1} type=TimeHeightConvolutionComponent '
                           '{2}'.format(name, n, conv_opts))
            configs.append('component-node name={0}.conv{1} component={0}.conv{1} '
                           'input={2}'.format(name, n, cur_descriptor))
            cur_descriptor = '{0}.conv{1}'.format(name, n)

            cur_num_filters = num_filters_out
            cur_height = height_out
            cur_time_period = time_period_out

            # the batch-norm
            configs.append('component name={0}.batchnorm{1}  type=BatchNormComponent dim={2} '
                               'block-dim={3}'.format(
                                   name, n, cur_num_filters * cur_height,
                                   cur_num_filters))
            configs.append('component-node name={0}.batchnorm{1} component={0}.batchnorm{1} '
                           'input={2}'.format(name, n, cur_descriptor))
            cur_descriptor = '{0}.batchnorm{1}'.format(name, n)

            # the scale-and-offset
            configs.append('component name={0}.scaleoffset{1}  type=ScaleAndOffsetComponent dim={2} '
                               'block-dim={3}'.format(
                                   name, n, cur_num_filters * cur_height,
                                   cur_num_filters))
            configs.append('component-node name={0}.scaleoffset{1} component={0}.scaleoffset{1} '
                           'input={2}'.format(name, n, cur_descriptor))
            cur_descriptor = '{0}.scaleoffset{1}'.format(name, n)


            if n == 2:
                # the bypass connection
                cur_descriptor = 'Sum({0}, {1})'.format(cur_descriptor, bypass_descriptor)


            # the ReLU
            configs.append('component name={0}.relu{1} type=RectifiedLinearComponent '
                           'dim={2} block-dim={3} self-repair-scale={4} '
                           'self-repair-lower-threshold={5}'.format(
                               name, n, cur_num_filters * cur_height, cur_num_filters,
                               self.config['self-repair-scale'],
                               self.config['self-repair-lower-threshold{0}'.format(n)]))
            configs.append('component-node name={0}.relu{1} component={0}.relu{1} '
                           'input={2}'.format(name, n, cur_descriptor))

            cur_descriptor = '{0}.relu{1}'.format(name, n)

        if bypass_descriptor != input_descriptor:
            # We need to add the 1x1 bypass convolution because we're either doing height
            # subsampling or changing the number of filters.
            conv_opts = ('height-in={hi} height-out={ho} height-offsets=0 '
                         'time-offsets=0 height-subsample-out={hs} '
                         'num-filters-in={fi} num-filters-out={fo} {o}'.format(
                             hi=height_in, ho=height_out, hs=height_subsample,
                             fi=num_filters_in, fo=num_filters_out, o=misc_conv_opts))
            configs.append('component name={0}.conv_bypass type=TimeHeightConvolutionComponent '
                           '{1}'.format(name, conv_opts))
            configs.append('component-node name={0}.conv_bypass component={0}.conv_bypass '
                           'input={1}'.format(name, input_descriptor))



        # Note: the function 'output_name' is responsible for returning the
        # descriptor corresponding to the output of the network, which in
        # this case would be '{0}.relu2'.format(name).
        return configs


    # _generate_bottleneck_resblock_config is a convenience function to generate the
    # res-block config (this is the bottleneck version, where there is
    # a 3x3 kernel with a smaller number of filters than at the input and output,
    # sandwiched between two 1x1 kernels.
    #
    # The main path inside the res-block in the bottleneck case is as follows:
    #
    # input -> conv1 -> batchnorm1 -> scaleoffset1 -> relu1 ->
    #          conv2 -> batchnorm2 -> scaleoffset2 -> relu2 ->
    #          conv3 -> batchnorm3 -> scaleoffset3 -> relu3
    #
    #  but the relu3 takes as its input the sum of 'input' and 'scaleoffset3'.
    #
    def _generate_bottleneck_resblock_config(self):
        configs = []

        name = self.name
        num_bottleneck_filters = self.config['num-bottleneck-filters']
        assert num_bottleneck_filters > 0
        input_dim = self.descriptors['input']['dim']
        height_in = self.config['height-in']
        height_out = self.config['height-out']
        input_descriptor = self.descriptors['input']['final-string']
        allow_zero_padding = self.config['allow-zero-padding']
        time_period_out = self.config['time-period']
        if not input_dim % height_in == 0:
            raise RuntimeError("input-dim={0} does not divide height-in={1}".format(
                input_dim, height_in))
        num_filters_in = input_dim / height_in
        num_filters_out = self.config['num-filters']

        if height_out != height_in:
<<<<<<< HEAD
            if height_out < height_in / 2 - 1 or height_out > height_in /  2 + 1:
=======
            if height_out < height_in / 2 - 1 or height_out > height_in / 2 + 1:
>>>>>>> 1221510e
                raise RuntimeError("Expected height-out to be about half height-in, or the same: "
                                   "height-in={0} height-out={1}".format(height_in, height_out))
            height_subsample = 2
        else:
            height_subsample = 1

        cur_descriptor = input_descriptor
        cur_num_filters = num_filters_in
        cur_height = height_in
        if height_subsample == 1 and num_filters_in == num_filters_out:
            bypass_descriptor = input_descriptor
        else:
            bypass_descriptor = '{0}.conv_bypass'.format(name)

        # get miscellaneous convolution options passed in from the xconfig line
        a = []
        for opt_name in [
                'param-stddev', 'bias-stddev', 'use-natural-gradient',
                'max-change', 'rank-in', 'rank-out', 'num-minibatches-history',
                'alpha-in', 'alpha-out', 'l2-regularize' ]:
            value = self.config[opt_name]
            if value != '':
                a.append('{0}={1}'.format(opt_name, value))
        misc_conv_opts = ' '.join(a)


        for n in [1, 2, 3]:
            # the convolution.
            height_offsets = ('-1,0,1' if n == 2 else '0')
            this_height_subsample = height_subsample if n == 1 else 1
            time_offsets = ('-{t},0,{t}'.format(t=time_period_out) if n == 2 else '0')
            next_num_filters = (num_filters_out if n == 3 else num_bottleneck_filters)

            conv_opts = ('height-in={h_in} height-out={h_out} height-offsets={ho} time-offsets={to} '
                         'num-filters-in={fi} num-filters-out={fo} height-subsample-out={hs} '
                         '{r} {o}'.format(
                             h_in=cur_height, h_out=height_out,
                             to=time_offsets, ho=height_offsets,
                             hs=this_height_subsample,
                             fi=cur_num_filters, fo=next_num_filters,
                             r=('required-time-offsets=0' if allow_zero_padding else ''),
                             o=misc_conv_opts))

            configs.append('component name={0}.conv{1} type=TimeHeightConvolutionComponent '
                           '{2}'.format(name, n, conv_opts))
            configs.append('component-node name={0}.conv{1} component={0}.conv{1} '
                           'input={2}'.format(name, n, cur_descriptor))

            cur_num_filters = next_num_filters
            cur_height = height_out
            cur_descriptor = '{0}.conv{1}'.format(name, n)

            # the batch-norm
            configs.append('component name={0}.batchnorm{1}  type=BatchNormComponent dim={2} '
                               'block-dim={3}'.format(
                                   name, n, cur_num_filters * cur_height,
                                   cur_num_filters))
            configs.append('component-node name={0}.batchnorm{1} component={0}.batchnorm{1} '
                           'input={2}'.format(name, n, cur_descriptor))
            cur_descriptor = '{0}.batchnorm{1}'.format(name, n)

            # the scale and offset
            configs.append('component name={0}.scaleoffset{1}  type=ScaleAndOffsetComponent dim={2} '
                               'block-dim={3}'.format(
                                   name, n, cur_num_filters * cur_height,
                                   cur_num_filters))
            configs.append('component-node name={0}.scaleoffset{1} component={0}.scaleoffset{1} '
                           'input={2}'.format(name, n, cur_descriptor))
            cur_descriptor = '{0}.scaleoffset{1}'.format(name, n)

            if n == 3:
                # the bypass connection
                cur_descriptor = 'Sum({0}, {1})'.format(cur_descriptor, bypass_descriptor)

            # the ReLU
            configs.append('component name={0}.relu{1} type=RectifiedLinearComponent '
                           'dim={2} block-dim={3} self-repair-scale={4} '
                           'self-repair-lower-threshold={5}'.format(
                               name, n, cur_num_filters * cur_height, cur_num_filters,
                               self.config['self-repair-scale'],
                               self.config['self-repair-lower-threshold{0}'.format(n)]))
            configs.append('component-node name={0}.relu{1} component={0}.relu{1} '
                           'input={2}'.format(name, n, cur_descriptor))

            cur_descriptor = '{0}.relu{1}'.format(name, n)

        if bypass_descriptor != input_descriptor:
            # We need to add the 1x1 bypass convolution because we're either doing height
            # subsampling or changing the number of filters.
            conv_opts = ('height-in={hi} height-out={ho} height-offsets=0 '
                         'time-offsets=0 height-subsample-out={hs} '
                         'num-filters-in={fi} num-filters-out={fo} {o}'.format(
                             hi=height_in, ho=height_out, hs=height_subsample,
                             fi=num_filters_in, fo=num_filters_out, o=misc_conv_opts))
            configs.append('component name={0}.conv_bypass type=TimeHeightConvolutionComponent '
                           '{1}'.format(name, conv_opts))
            configs.append('component-node name={0}.conv_bypass component={0}.conv_bypass '
                           'input={1}'.format(name, input_descriptor))

        # Note: the function 'output_name' is responsible for returning the
        # descriptor corresponding to the output of the network, which
        # in this case will be '{0}.relu3'.format(name).
        return configs


# This layer just maps to a single component, a SumBlockComponent.  It's for
# doing channel averaging at the end of neural networks.  See scripts for
# examples of how to use it.
# An example line using this layer is:
# channel-average-layer name=channel-average input=Append(2, 4, 6, 8) dim=64

# the configuration value 'dim' is the output dimension of this layer.
# The input dimension is expected to be a multiple of 'dim'.  The output
# will be the average of 'dim'-sized blocks of the input.
class ChannelAverageLayer(XconfigLayerBase):
    def __init__(self, first_token, key_to_value, prev_names = None):
        assert first_token == "channel-average-layer"
        XconfigLayerBase.__init__(self, first_token, key_to_value, prev_names)

    def set_default_configs(self):
        self.config = {'input':'[-1]',
                       'dim': -1 }

    def set_derived_configs(self):
        pass

    def check_configs(self):
        input_dim = self.descriptors['input']['dim']
        dim = self.config['dim']
        if dim <= 0:
            raise RuntimeError("dim must be specified and > 0.")
        if input_dim % dim != 0:
            raise RuntimeError("input-dim={0} is not a multiple of dim={1}".format(
                input_dim, dim))

    def auxiliary_outputs(self):
        return []

    def output_name(self, auxiliary_output = None):
        assert auxiliary_output is None
        return self.name

    def output_dim(self, auxiliary_output = None):
        assert auxiliary_output is None
        return self.config['dim']


    def get_full_config(self):
        ans = []
        config_lines = self._generate_channel_average_config()
        for line in config_lines:
            for config_name in ['ref', 'final']:
                ans.append((config_name, line))
        return ans

    def _generate_channel_average_config(self):
        configs = []
        name = self.name
        input_dim = self.descriptors['input']['dim']
        input_descriptor = self.descriptors['input']['final-string']
        dim = self.config['dim']
        # choose the scale that makes it an average rather than a sum.
        scale = dim * 1.0 / input_dim
        configs.append('component name={0} type=SumBlockComponent input-dim={1} '
                       'output-dim={2} scale={3}'.format(name, input_dim,
                                                         dim, scale))
        configs.append('component-node name={0} component={0} input={1}'.format(
            name, input_descriptor))
        return configs<|MERGE_RESOLUTION|>--- conflicted
+++ resolved
@@ -881,11 +881,7 @@
         num_filters_out = self.config['num-filters']
 
         if height_out != height_in:
-<<<<<<< HEAD
-            if height_out < height_in / 2 - 1 or height_out > height_in /  2 + 1:
-=======
             if height_out < height_in / 2 - 1 or height_out > height_in / 2 + 1:
->>>>>>> 1221510e
                 raise RuntimeError("Expected height-out to be about half height-in, or the same: "
                                    "height-in={0} height-out={1}".format(height_in, height_out))
             if not time_period_out % 2 == 0:
@@ -1035,11 +1031,7 @@
         num_filters_out = self.config['num-filters']
 
         if height_out != height_in:
-<<<<<<< HEAD
-            if height_out < height_in / 2 - 1 or height_out > height_in /  2 + 1:
-=======
             if height_out < height_in / 2 - 1 or height_out > height_in / 2 + 1:
->>>>>>> 1221510e
                 raise RuntimeError("Expected height-out to be about half height-in, or the same: "
                                    "height-in={0} height-out={1}".format(height_in, height_out))
             height_subsample = 2
