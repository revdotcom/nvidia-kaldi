# Copyright 2016    Johns Hopkins University (Dan Povey)
#           2016    Vijayaditya Peddinti
#           2016    Yiming Wang
# Apache 2.0.

<<<<<<< HEAD
from basic_layers import *
from convolution import *
from attention import *
from lstm import *
from gru import *
from stats_layer import *
from trivial_layers import *
=======
from .basic_layers import *
from .convolution import *
from .attention import *
from .lstm import *
from .gru import *
from .stats_layer import *
from .trivial_layers import *
from .composite_layers import *
>>>>>>> 1221510e
<|MERGE_RESOLUTION|>--- conflicted
+++ resolved
@@ -3,15 +3,6 @@
 #           2016    Yiming Wang
 # Apache 2.0.
 
-<<<<<<< HEAD
-from basic_layers import *
-from convolution import *
-from attention import *
-from lstm import *
-from gru import *
-from stats_layer import *
-from trivial_layers import *
-=======
 from .basic_layers import *
 from .convolution import *
 from .attention import *
@@ -19,5 +10,4 @@
 from .gru import *
 from .stats_layer import *
 from .trivial_layers import *
-from .composite_layers import *
->>>>>>> 1221510e
+from .composite_layers import *