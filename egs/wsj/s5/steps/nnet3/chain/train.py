--- conflicted
+++ resolved
@@ -218,23 +218,12 @@
             "--trainer.deriv-truncate-margin.".format(
                 args.deriv_truncate_margin))
 
-<<<<<<< HEAD
-    if (not os.path.exists(args.dir)
-            or (not os.path.exists(args.dir+"/configs") and
-                (args.input_model is None or not os.path.exists(args.input_model)))):
-        raise Exception("This script expects {0} to exist. Also either "
-                        "--trainer.input-model option as initial 'raw' model "
-                        "(used as 0.raw in the script) should be supplied or "
-                        "{0}/configs directory which is the output of "
-                        "make_configs.py script should be provided."
-=======
     if (not os.path.exists(args.dir)):
         raise Exception("This script expects --dir={0} to exist.")
     if (not os.path.exists(args.dir+"/configs") and
         (args.input_model is None or not os.path.exists(args.input_model))):
         raise Exception("Either --trainer.input-model option should be supplied, "
                         "and exist; or the {0}/configs directory should exist."
->>>>>>> 1221510e
                         "".format(args.dir))
 
     # set the options corresponding to args.use_gpu
@@ -583,12 +572,8 @@
                 l2_regularize=args.l2_regularize,
                 xent_regularize=args.xent_regularize,
                 run_opts=run_opts,
-<<<<<<< HEAD
-                max_objective_evaluations=args.max_objective_evaluations)
-=======
                 max_objective_evaluations=args.max_objective_evaluations,
                 use_multitask_egs=use_multitask_egs)
->>>>>>> 1221510e
         else:
             logger.info("Copying the last-numbered model to final.mdl")
             common_lib.force_symlink("{0}.mdl".format(num_iters),
