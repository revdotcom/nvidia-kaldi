#!/bin/bash
# Copyright 2012  Johns Hopkins University (Author: Daniel Povey).  Apache 2.0.
# Copyright 2013  GoVivace Inc. (Author: Nagendra Goel), Apache 2.0

# This does Speaker Adapted Training (SAT), i.e. train on
# fMLLR-adapted features.  It can be done on top of either LDA+MLLT, or
# delta and delta-delta features.  If there are no transforms supplied
# in the alignment directory, it will estimate transforms itself before
# building the tree (and in any case, it estimates transforms a number
# of times during training).


# Begin configuration section.
stage=-5
cmd=run.pl
scale_opts="--transition-scale=1.0 --acoustic-scale=0.1 --self-loop-scale=0.1"
beam=10
retry_beam=40
boost_silence=1.0 # Factor by which to boost silence likelihoods in alignment
basis_fmllr_opts="--fmllr-min-count=22  --num-iters=10 --size-scale=0.2 --step-size-iters=3"
context_opts=  # e.g. set this to "--context-width 5 --central-position 2" for quinphone.
realign_iters="10 20 30";
fmllr_iters="2 4 6 12";
silence_weight=0.0 # Weight on silence in fMLLR estimation.
num_iters=35   # Number of iterations of training
max_iter_inc=25 # Last iter to increase #Gauss on.
power=0.2 # Exponent for number of gaussians according to occurrence counts
cluster_thresh=-1  # for build-tree control final bottom-up clustering of leaves
train_tree=true
# End configuration section.

echo "$0 $@"  # Print the command line for logging

[ -f path.sh ] && . ./path.sh
. parse_options.sh || exit 1;

if [ $# != 6 ]; then
  echo "Usage: steps/train_sat.sh <#leaves> <#gauss> <data> <lang> <ali-dir> <exp-dir>"
  echo " e.g.: steps/train_sat.sh 2500 15000 data/train_si84 data/lang exp/tri2b_ali_si84 exp/tri3b"
  echo "Main options (for others, see top of script file)"
  echo "  --cmd (utils/run.pl|utils/queue.pl <queue opts>) # how to run jobs."
  echo "  --config <config-file>                           # config containing options"
  echo "  --stage <stage>                                  # stage to do partial re-run from."
  exit 1;
fi

numleaves=$1
totgauss=$2
data=$3
lang=$4
alidir=$5
dir=$6

for f in $data/feats.scp $lang/phones.txt $alidir/final.mdl $alidir/ali.1.gz; do
  [ ! -f $f ] && echo "train_sat.sh: no such file $f" && exit 1;
done

numgauss=$numleaves
incgauss=$[($totgauss-$numgauss)/$max_iter_inc]  # per-iter #gauss increment
oov=`cat $lang/oov.int`
nj=`cat $alidir/num_jobs` || exit 1;
silphonelist=`cat $lang/phones/silence.csl`
ciphonelist=`cat $lang/phones/context_indep.csl` || exit 1;
sdata=$data/split$nj;
splice_opts=`cat $alidir/splice_opts 2>/dev/null` # frame-splicing options.
cmvn_opts=`cat $alidir/cmvn_opts 2>/dev/null`
delta_opts=`cat $alidir/delta_opts 2>/dev/null`

mkdir -p $dir/log
cp $alidir/splice_opts $dir 2>/dev/null # frame-splicing options.
cp $alidir/cmvn_opts $dir 2>/dev/null # cmn/cmvn option.
cp $alidir/delta_opts $dir 2>/dev/null

utils/lang/check_phones_compatible.sh $lang/phones.txt $alidir/phones.txt || exit 1;
cp $lang/phones.txt $dir || exit 1;

echo $nj >$dir/num_jobs
[[ -d $sdata && $data/feats.scp -ot $sdata ]] || split_data.sh $data $nj || exit 1;

# Set up features.

if [ -f $alidir/final.mat ]; then feat_type=lda; else feat_type=delta; fi
echo "$0: feature type is $feat_type"

## Set up speaker-independent features.
case $feat_type in
  delta) sifeats="ark,s,cs:apply-cmvn $cmvn_opts --utt2spk=ark:$sdata/JOB/utt2spk scp:$sdata/JOB/cmvn.scp scp:$sdata/JOB/feats.scp ark:- | add-deltas $delta_opts ark:- ark:- |";;
  lda) sifeats="ark,s,cs:apply-cmvn $cmvn_opts --utt2spk=ark:$sdata/JOB/utt2spk scp:$sdata/JOB/cmvn.scp scp:$sdata/JOB/feats.scp ark:- | splice-feats $splice_opts ark:- ark:- | transform-feats $alidir/final.mat ark:- ark:- |"
    cp $alidir/final.mat $dir
    ;;
  *) echo "$0: invalid feature type $feat_type" && exit 1;
esac

## Get initial fMLLR transforms (possibly from alignment dir)
if [ -f $alidir/trans.1 ]; then
  echo "$0: Using transforms from $alidir"
  feats="$sifeats transform-feats --utt2spk=ark:$sdata/JOB/utt2spk ark,s,cs:$alidir/trans.JOB ark:- ark:- |"
  cur_trans_dir=$alidir
else
  if [ $stage -le -5 ]; then
    echo "$0: obtaining initial basis fMLLR transforms since not present in $alidir"
    # The next line is necessary because of $silphonelist otherwise being incorrect; would require
    # old $lang dir which would require another option.  Not needed anyway.
    $cmd JOB=1:$nj $dir/log/fmllr.0.JOB.log \
      ali-to-post "ark:gunzip -c $alidir/ali.JOB.gz|" ark:-  \| \
      weight-silence-post $silence_weight $silphonelist $alidir/final.mdl ark:- ark:- \| \
      gmm-post-to-gpost $alidir/final.mdl "$sifeats" ark:- ark:- \| \
      gmm-basis-fmllr-accs-gpost \
      $alidir/final.mdl "$sifeats" ark,s,cs:- $dir/basis.acc.JOB || exit 1;

    # Compute the basis matrices.
    $cmd $dir/log/basis_training.log \
          gmm-basis-fmllr-training $alidir/final.mdl $alidir/fmllr.basis $dir/basis.acc.* || exit 1;
    $cmd JOB=1:$nj $dir/log/fmllr.0.JOB.log \
      ali-to-post "ark:gunzip -c $alidir/ali.JOB.gz|" ark:-  \| \
      weight-silence-post $silence_weight $silphonelist $alidir/final.mdl ark:- ark:- \| \
      gmm-post-to-gpost $alidir/final.mdl "$sifeats" ark:- ark:- \| \
      gmm-est-basis-fmllr-gpost $basis_fmllr_opts --spk2utt=ark:$sdata/JOB/spk2utt  \
      $alidir/final.mdl $alidir/fmllr.basis "$sifeats"  ark,s,cs:- \
      ark:$alidir/trans.JOB || exit 1;

    feats="$sifeats transform-feats --utt2spk=ark:$sdata/JOB/utt2spk ark,s,cs:$alidir/trans.JOB ark:- ark:- |"
    cur_trans_dir=$alidir
  fi
fi

if [ $stage -le -4 ] && $train_tree; then
  # Get tree stats.
  echo "$0: Accumulating tree stats"
  $cmd JOB=1:$nj $dir/log/acc_tree.JOB.log \
    acc-tree-stats $context_opts --ci-phones=$ciphonelist $alidir/final.mdl "$feats" \
    "ark:gunzip -c $alidir/ali.JOB.gz|" $dir/JOB.treeacc || exit 1;
  [ "`ls $dir/*.treeacc | wc -w`" -ne "$nj" ] && echo "$0: Wrong #tree-accs" && exit 1;
  $cmd $dir/log/sum_tree_acc.log \
    sum-tree-stats $dir/treeacc $dir/*.treeacc || exit 1;
  rm $dir/*.treeacc
fi

if [ $stage -le -3 ] && $train_tree; then
  echo "$0: Getting questions for tree clustering."
  # preparing questions, roots file...
  cluster-phones $context_opts $dir/treeacc $lang/phones/sets.int $dir/questions.int 2> $dir/log/questions.log || exit 1;
  cat $lang/phones/extra_questions.int >> $dir/questions.int
  compile-questions $context_opts $lang/topo $dir/questions.int $dir/questions.qst 2>$dir/log/compile_questions.log || exit 1;

  echo "$0: Building the tree"
  $cmd $dir/log/build_tree.log \
    build-tree $context_opts --verbose=1 --max-leaves=$numleaves \
    --cluster-thresh=$cluster_thresh $dir/treeacc $lang/phones/roots.int \
    $dir/questions.qst $lang/topo $dir/tree || exit 1;
fi

if [ $stage -le -2 ]; then
  echo "$0: Initializing the model"
  if $train_tree; then
    gmm-init-model  --write-occs=$dir/1.occs  \
      $dir/tree $dir/treeacc $lang/topo $dir/1.mdl 2> $dir/log/init_model.log || exit 1;
    grep 'no stats' $dir/log/init_model.log && echo "This is a bad warning.";
    rm $dir/treeacc
  else
    cp $alidir/tree $dir/ || exit 1;
    $cmd JOB=1 $dir/log/init_model.log \
      gmm-init-model-flat $dir/tree $lang/topo $dir/1.mdl \
        "$feats subset-feats ark:- ark:-|" || exit 1;
  fi
fi

if [ $stage -le -1 ]; then
  # Convert the alignments.
  echo "$0: Converting alignments from $alidir to use current tree"
  $cmd JOB=1:$nj $dir/log/convert.JOB.log \
    convert-ali $alidir/final.mdl $dir/1.mdl $dir/tree \
     "ark:gunzip -c $alidir/ali.JOB.gz|" "ark:|gzip -c >$dir/ali.JOB.gz" || exit 1;
fi

if [ $stage -le 0 ] && [ "$realign_iters" != "" ]; then
  echo "$0: Compiling graphs of transcripts"
  $cmd JOB=1:$nj $dir/log/compile_graphs.JOB.log \
    compile-train-graphs --read-disambig-syms=$lang/phones/disambig.int $dir/tree $dir/1.mdl  $lang/L.fst  \
     "ark:utils/sym2int.pl --map-oov $oov -f 2- $lang/words.txt < $sdata/JOB/text |" \
      "ark:|gzip -c >$dir/fsts.JOB.gz" || exit 1;
fi

x=1
while [ $x -lt $num_iters ]; do
  echo Pass $x
  if echo $realign_iters | grep -w $x >/dev/null && [ $stage -le $x ]; then
    echo Aligning data
    mdl="gmm-boost-silence --boost=$boost_silence `cat $lang/phones/optional_silence.csl` $dir/$x.mdl - |"
    $cmd JOB=1:$nj $dir/log/align.$x.JOB.log \
      gmm-align-compiled $scale_opts --beam=$beam --retry-beam=$retry_beam "$mdl" \
        "ark:gunzip -c $dir/fsts.JOB.gz|" "$feats" \
        "ark:|gzip -c >$dir/ali.JOB.gz" || exit 1;
  fi

  if echo $fmllr_iters | grep -w $x >/dev/null; then
    if [ $stage -le $x ]; then
      # Note: it's not really necessary to re-estimate the basis each time
      # but this is the way the script does it right now.
      echo Estimating basis and fMLLR transforms
      $cmd JOB=1:$nj $dir/log/fmllr_est.$x.JOB.log \
        ali-to-post "ark:gunzip -c $dir/ali.JOB.gz|" ark:-  \| \
        weight-silence-post $silence_weight $silphonelist $dir/$x.mdl ark:- ark:- \| \
        gmm-post-to-gpost $dir/$x.mdl "$feats" ark:- ark:- \| \
        gmm-basis-fmllr-accs-gpost \
          $dir/$x.mdl "$sifeats" ark,s,cs:- $dir/basis.acc.JOB || exit 1;

      # Compute the basis matrices.
      $cmd $dir/log/basis_training.log \
        gmm-basis-fmllr-training $dir/$x.mdl $dir/fmllr.basis $dir/basis.acc.* || exit 1;

      $cmd JOB=1:$nj $dir/log/fmllr_app.$x.JOB.log \
        ali-to-post "ark:gunzip -c $dir/ali.JOB.gz|" ark:-  \| \
        weight-silence-post $silence_weight $silphonelist $dir/$x.mdl ark:- ark:- \| \
        gmm-post-to-gpost $dir/$x.mdl "$sifeats" ark:- ark:- \| \
<<<<<<< HEAD
        gmm-est-basis-fmllr-gpost --fmllr-min-count=22  --num-iters=10 \
          --size-scale=0.2 --step-size-iters=3 \
          --write-weights=ark:$dir/pre_wgt.JOB \
=======
        gmm-est-basis-fmllr-gpost $basis_fmllr_opts --spk2utt=ark:$sdata/JOB/spk2utt \
>>>>>>> 1221510e
          $dir/$x.mdl $dir/fmllr.basis "$sifeats"  ark,s,cs:- \
          ark:$dir/trans.JOB || exit 1;

    fi
    feats="$sifeats transform-feats --utt2spk=ark:$sdata/JOB/utt2spk ark:$dir/trans.JOB ark:- ark:- |"
    cur_trans_dir=$dir
  fi

  if [ $stage -le $x ]; then
    $cmd JOB=1:$nj $dir/log/acc.$x.JOB.log \
      gmm-acc-stats-ali $dir/$x.mdl "$feats" \
      "ark,s,cs:gunzip -c $dir/ali.JOB.gz|" $dir/$x.JOB.acc || exit 1;
    [ `ls $dir/$x.*.acc | wc -w` -ne "$nj" ] && echo "$0: Wrong #accs" && exit 1;
    $cmd $dir/log/update.$x.log \
      gmm-est --power=$power --write-occs=$dir/$[$x+1].occs --mix-up=$numgauss $dir/$x.mdl \
      "gmm-sum-accs - $dir/$x.*.acc |" $dir/$[$x+1].mdl || exit 1;
    rm $dir/$x.mdl $dir/$x.*.acc
    rm $dir/$x.occs
  fi
  [ $x -le $max_iter_inc ] && numgauss=$[$numgauss+$incgauss];
  x=$[$x+1];
done


if [ $stage -le $x ]; then
  # Accumulate stats for "alignment model"-- this model is
  # computed with the speaker-independent features, but matches Gaussian-for-Gaussian
  # with the final speaker-adapted model.
  $cmd JOB=1:$nj $dir/log/acc_alimdl.JOB.log \
    ali-to-post "ark:gunzip -c $dir/ali.JOB.gz|" ark:-  \| \
    gmm-acc-stats-twofeats $dir/$x.mdl "$feats" "$sifeats" \
    ark,s,cs:- $dir/$x.JOB.acc || exit 1;
  [ `ls $dir/$x.*.acc | wc -w` -ne "$nj" ] && echo "$0: Wrong #accs" && exit 1;
  # Update model.
  $cmd $dir/log/est_alimdl.log \
    gmm-est --power=$power --remove-low-count-gaussians=false $dir/$x.mdl \
      "gmm-sum-accs - $dir/$x.*.acc|" $dir/$x.alimdl  || exit 1;
  rm $dir/$x.*.acc
fi

rm $dir/final.{mdl,alimdl,occs} 2>/dev/null
ln -s $x.mdl $dir/final.mdl
ln -s $x.occs $dir/final.occs
ln -s $x.alimdl $dir/final.alimdl



utils/summarize_warnings.pl $dir/log
(
  echo "$0: Likelihood evolution:"
  for x in `seq $[$num_iters-1]`; do
    tail -n 30 $dir/log/acc.$x.*.log | awk '/Overall avg like/{l += $(NF-3)*$(NF-1); t += $(NF-1); }
        /Overall average logdet/{d += $(NF-3)*$(NF-1); t2 += $(NF-1);}
        END{ d /= t2; l /= t; printf("%s ", d+l); } '
  done
  echo
) | tee $dir/log/summary.log

echo Done<|MERGE_RESOLUTION|>--- conflicted
+++ resolved
@@ -213,13 +213,7 @@
         ali-to-post "ark:gunzip -c $dir/ali.JOB.gz|" ark:-  \| \
         weight-silence-post $silence_weight $silphonelist $dir/$x.mdl ark:- ark:- \| \
         gmm-post-to-gpost $dir/$x.mdl "$sifeats" ark:- ark:- \| \
-<<<<<<< HEAD
-        gmm-est-basis-fmllr-gpost --fmllr-min-count=22  --num-iters=10 \
-          --size-scale=0.2 --step-size-iters=3 \
-          --write-weights=ark:$dir/pre_wgt.JOB \
-=======
         gmm-est-basis-fmllr-gpost $basis_fmllr_opts --spk2utt=ark:$sdata/JOB/spk2utt \
->>>>>>> 1221510e
           $dir/$x.mdl $dir/fmllr.basis "$sifeats"  ark,s,cs:- \
           ark:$dir/trans.JOB || exit 1;
 
