--- conflicted
+++ resolved
@@ -82,15 +82,12 @@
       echo "... perturb_data_dir_speed_3way.sh."
     fi
 
-<<<<<<< HEAD
-=======
 
     num_utts=$(wc -l <$data/utt2spk)
     if [ $nj -gt $num_utts ]; then
       nj=$num_utts
     fi
 
->>>>>>> 1221510e
     utils/data/split_data.sh --per-utt $data $nj
     sdata=$data/split${nj}utt
 
