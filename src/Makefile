--- conflicted
+++ resolved
@@ -9,12 +9,8 @@
           fstext hmm lm decoder lat kws cudamatrix nnet \
           bin fstbin gmmbin fgmmbin featbin \
           nnetbin latbin sgmm2 sgmm2bin nnet2 nnet3 rnnlm chain nnet3bin nnet2bin kwsbin \
-<<<<<<< HEAD
-          ivector ivectorbin online2 online2bin lmbin chainbin rnnlmbin
-=======
           ivector ivectorbin online2 online2bin lmbin chainbin rnnlmbin \
           $(CUDA_SUBDIRS)
->>>>>>> 1221510e
 
 MEMTESTDIRS = base matrix util feat tree gmm transform \
           fstext hmm lm decoder lat nnet kws chain \
@@ -152,11 +148,7 @@
 ### Dependency list ###
 # this is necessary for correct parallel compilation
 #1)The tools depend on all the libraries
-<<<<<<< HEAD
-bin fstbin gmmbin fgmmbin sgmm2bin featbin nnetbin nnet2bin nnet3bin chainbin latbin ivectorbin lmbin kwsbin online2bin rnnlmbin: \
-=======
 bin fstbin gmmbin fgmmbin sgmm2bin featbin nnetbin nnet2bin nnet3bin chainbin latbin ivectorbin lmbin kwsbin online2bin rnnlmbin cudadecoderbin: \
->>>>>>> 1221510e
  base matrix util feat tree gmm transform sgmm2 fstext hmm \
  lm decoder lat cudamatrix nnet nnet2 nnet3 ivector chain kws online2 rnnlm
 
