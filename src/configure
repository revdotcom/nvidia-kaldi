#!/bin/bash

# This configure script is hand-generated, not auto-generated.  It creates the
# file kaldi.mk, which is %included by the Makefiles in the subdirectories.
# The file kaldi.mk is editable by hand -- for example, you may want to
# uncomment the options -O0 -DKALDI_PARANOID, or edit the DOUBLE_PRECISION
# variable (to be 1 not 0).

#  Example command lines:
# ./configure
# ./configure --shared                # Build shared Kaldi libraries.
# ./configure --mathlib=OPENBLAS      # Build and use OpenBLAS.
#        # Before doing this, cd to ../tools and type "make -j openblas".
# ./configure --openblas-root=/usr    # Use system OpenBLAS.
#        # Note: this is not working correctly on all platforms, do "make test"
#        # and look out for segmentation faults.
# ./configure --atlas-root=../tools/ATLAS/build
# ./configure --use-cuda=no   # disable CUDA detection (will build cpu-only
#                             # version of kaldi even on CUDA-enabled machine.
# ./configure --use-cuda --cudatk-dir=/usr/local/cuda/ --cuda-arch=-arch=sm_70
#        # Use cuda in /usr/local/cuda and set the arch to sm_70
# ./configure --static --fst-root=/opt/cross/armv8hf \
#   --atlas-root=/opt/cross/armv8hf --host=armv8-rpi3-linux-gnueabihf
#        # Cross-compile for armv8hf. This assumes that you have OpenFST built
#        # with the armv8-rpi3-linux-gnueabihf toolchain and installed to
#        # /opt/cross/armv8hf. It also assumes that you have an ATLAS library
#        # built for the target install to /opt/cross/armv8hf and that the
#        # armv8-rpi3-linux-gnueabihf toolchain is available in your path.
# ./configure --static --openblas-root=/opt/cross/arm-linux-androideabi \
#   --fst-root=/opt/cross/arm-linux-androideabi --fst-version=1.6.9 \
#   --android-incdir=/opt/cross/arm-linux-androideabi/sysroot/usr/include \
#   --host=arm-linux-androideabi
#        # Cross-compile for Android on arm. The only difference here is the
#        # addition of the the --android-includes flag because the toolchains
#        # produced by the Android NDK don't always include the C++ stdlib
#        # headers in the normal cross-compile include path.
#   --host=aarch64-linux-android
#        # support for 64bit ARMv8 (AArch64) architecture in Android.

# This should be incremented after any significant change to the configure
# script, i.e. any change affecting kaldi.mk or the build system as a whole.
CONFIGURE_VERSION=10

# We support bash version 3.2 (Macs still ship with this version as of 2019)
# and above.
[[ $BASH_VERSION < '3.2' ]] && {
  echo >&2 "bash version ${BASH_VERSION} is too old, cannot continue." \
           "You won't be able to run Kaldi recipes with it anyway." \
           "Please upgrade. bash version 3.2 or higher is required."
  exit 1;
}

if ! [ -x "$PWD/configure" ]; then
  echo 'You must run "configure" from the src/ directory.'
  exit 1
fi

function usage {
  cat <<EOF
'configure' configures Kaldi installation.

Usage: [VAR=VALUE]... $0 [OPTION]...

The default configuration is to build and link against static Kaldi libraries.
OpenFst and Math libraries are linked dynamically.

Configuration options:
  --help                Display this help message and exit
  --version             Display the version of 'configure' and exit
  --static              Build and link against static libraries [default=no]
  --shared              Build and link against shared libraries [default=no]
  --use-cuda            Build with CUDA [default=yes]
  --cudatk-dir=DIR      CUDA toolkit directory
  --cuda-arch=FLAGS     Override the default CUDA_ARCH flags. See:
         https://docs.nvidia.com/cuda/cuda-compiler-driver-nvcc/index.html#nvcc-examples.
  --double-precision    Build with BaseFloat set to double if yes [default=no],
                        mostly useful for testing purposes.
  --static-fst          Build with static OpenFst libraries [default=no]
  --fst-root=DIR        OpenFst root directory [default=../tools/openfst/]
  --fst-version=STR     OpenFst version string
  --mathlib=LIB         Math library [default=MKL|OPENBLAS, based on platform]
                        Supported libraries: ATLAS, MKL, CLAPACK, OPENBLAS.
  --static-math         Build with static math libraries [default=no]
  --threaded-math       Build with multi-threaded math libraries [default=no]
  --threaded-atlas      Build with multi-threaded ATLAS libraries [default=no]
  --atlas-root=DIR      ATLAS root directory [default=../tools/ATLAS/]
  --openblas-root=DIR   OpenBLAS root directory
  --clapack-root=DIR    CLAPACK root directory
  --mkl-root=DIR        MKL root directory
  --mkl-libdir=DIR      MKL library directory
  --mkl-threading=LIB   MKL threading layer [default=sequential]
                        Supported layers: sequential, iomp, tbb, gomp.
  --omp-libdir=DIR      OpenMP directory
  --speex-root=DIR      SPEEX root directory
  --speex-libdir=DIR    SPEEX library directory
  --speex-incdir=DIR    SPEEX include directory
  --host=HOST           Host triple in the format 'cpu-vendor-os'
                        If provided, it is prepended to all toolchain programs.
  --android-incdir=DIR  Android include directory

Following environment variables can be used to override the default toolchain.
  CXX         C++ compiler [default=g++]
  AR          Archive maintenance utility [default=ar]
  AS          Assembler [default=as]
  RANLIB      Archive indexing utility [default=ranlib]

If a host triple is provided, it is prepended to CXX, AR, AS and RANLIB.

Following environment variables can be used to provide additional flags to the
compiler/linker.
  CXXFLAGS    Additional C++ compiler flags, e.g. -I<include-dir>
  LDFLAGS     Additional linker flags, e.g. -L<lib-dir>
  LDLIBS      Additional libraries to pass to the linker, e.g. -l<lib>

EOF
}

# E.g. Die "Invalid switch --foobar"
Die() { echo >&2 "$0: FATAL:" "$@"; exit 1; }

# E.g. abspath=$(rel2abs "../tools") || exit 1
#  - Set 'abspath' to existing absolute path of $1, return 0.
#  - print empty string if path does not exist, return non-0.
function rel2abs {
  [[ $1 ]] && cd -P "$1" 2>/dev/null && pwd
}

# E.g.: GetSwitchValue var --some-switch=foo
# Assign variable named 'var' to 'foo'. Return 0 iff value is not empty.
GetSwitchValue() {
  IFS='=' read -r -- _ $1 <<< "$2" && [[ ${!1} ]]
}

# E.g.: GetSwitchValueOrDie var --some-switch=foo
# Assign variable named 'var' to 'foo'. Die with a fatal error if value is empty.
GetSwitchValueOrDie() {
  GetSwitchValue "$@" ||
    Die "'$2': switch requires a value. See '$0 --help'."
}

# E.g.: GetSwitchExistingPathOrDie var --some-switch=../tools
#  - Set 'var' to absolute path of '../tools' if exists, return 1.
#  - Die with a fatal error if path does not exist or not given in switch.
GetSwitchExistingPathOrDie() {
  GetSwitchValueOrDie "$@"  # Already sets variable named $1 to path.
  local path varname=$1
  path=$(rel2abs "${!varname}") && [[ -d $path ]] ||
    Die "'$2': switch must specify an existing directory. See '$0 --help'."
  builtin printf -v $varname %s "$path"  # Assign $path to variable '$varname'.
}

# TODO(kkm): Kill this. `[[ ${var-} ]]' is the idiomatic equivalent in bash.
#   Even better, do not rely on uninitialized variables.
function is_set {
  local myvar=${1:-notset}
  if [ "$myvar" == "notset" ]; then
    return 1
  else
    return 0
  fi
}

# Lowercase/uppercase argument. Only bash 4.2+ has internal faclilties for this,
# and we support versions down to 3.2.
lcase () { awk '{print tolower($0)}' <<<"$1" ; }
ucase () { awk '{print toupper($0)}' <<<"$1" ; }

function failure {
  echo "***configure failed: $* ***" >&2
  if [ -f kaldi.mk ]; then rm kaldi.mk; fi
  exit 1;
}

function check_exists {
  if [[ ! -f $1 ]]; then failure "$1 not found."; fi
}

function check_library {
  local libpath=$1
  local libname=$2
  local libext=$3
  local full_libname="$libpath/$libname.$libext"
  ##echo "Testing $full_libname" >&2
  test -f "$full_libname" && return ;
  return 1
}

function check_compiler {
  COMPILER=$1
  if ! which $COMPILER >&/dev/null; then
    failure "$COMPILER is not installed.
             You need g++ >= 4.7, Apple clang >= 5.0 or LLVM clang >= 3.3."
  else
    COMPILER_VER_INFO=$($COMPILER --version 2>/dev/null)
    if [[ $COMPILER_VER_INFO == *"g++"* ]]; then
      GCC_VER=$($COMPILER -dumpversion)
      GCC_VER_NUM=$(echo $GCC_VER | sed 's/\./ /g' | xargs printf "%d%02d%02d")
      if [ $GCC_VER_NUM -lt 40700 ]; then
        failure "$COMPILER (g++-$GCC_VER) is not supported.
                 You need g++ >= 4.7, Apple clang >= 5.0 or LLVM clang >= 3.3."
      elif [ $GCC_VER_NUM  == 40801 ] || [ $GCC_VER_NUM == 40802 ]; then
        failure "$COMPILER (g++-$GCC_VER) is not supported.
                 GCC 4.8.1 and 4.8.2 have a bug in the implementation of
                 the nth_element algorithm provided by the standard library.
                 This will cause Kaldi to crash (make test would fail).
                 Please use another C++ compiler with C++11 support.
                 You need g++ >= 4.7, Apple clang >= 5.0 or LLVM clang >= 3.3."
      fi
    elif [[ $COMPILER_VER_INFO == *"Apple"* ]]; then
      CLANG_VER=$(echo $COMPILER_VER_INFO | grep version | sed "s/.*version \([0-9\.]*\).*/\1/")
      CLANG_VER_NUM=$(echo $COMPILER_VER_INFO | grep version | sed "s/.*clang-\([0-9]*\).*/\1/")
      if [ $CLANG_VER_NUM -lt 500 ]; then
        failure "$COMPILER (Apple clang-$CLANG_VER) is not supported.
                 You need g++ >= 4.7, Apple clang >= 5.0 or LLVM clang >= 3.3."
      fi
    elif [[ $COMPILER_VER_INFO == *"LLVM"* ]]; then
      CLANG_VER=$(echo $COMPILER_VER_INFO | grep version | sed "s/.*version \([0-9\.]*\).*/\1/")
      CLANG_VER_NUM=$(echo $CLANG_VER | sed 's/\./ /g' | xargs printf "%d%02d")
      if [ $CLANG_VER_NUM -lt 303 ]; then
        failure "$COMPILER (LLVM clang-$CLANG_VER) is not supported.
                You need g++ >= 4.7, Apple clang >= 5.0 or LLVM clang >= 3.3."
      fi
    fi
  fi
}

function check_for_slow_expf {
  # We cannot run this test if we are cross compiling.
  if [[ "$TARGET_ARCH" == "`uname -m`" ]] ; then
    cd probe
    rm -f exp-test
    make -f Makefile.slow_expf 1>/dev/null
    ./exp-test
    if [ $? -eq 1 ]; then
        echo "*** WARNING: expf() seems to be slower than exp() on your machine. This is a known bug in old versions of glibc. Please consider updating glibc. ***"
        echo "*** Kaldi will be configured to use exp() instead of expf() in base/kaldi-math.h Exp() routine for single-precision floats. ***"
        echo "CXXFLAGS += -DKALDI_NO_EXPF" >> ../kaldi.mk
    fi
    cd ..
  fi
}

# MKL functions
function linux_configure_mkllibdir {
  local mklroot=$1

  if [ -d $mklroot/lib/em64t ]; then
    echo $mklroot/lib/em64t
  elif [ -d $mklroot/lib/intel64 ]; then
    echo $mklroot/lib/intel64
  else
    return 1;
  fi
}

function linux_configure_mkl_includes {
  test -d $1/include && echo "$1/include" && return;
  test -d $2/../../include && echo "$2/../../include" && return;
  failure "Could not find the MKL include directory"
}

function linux_configure_mkl_libraries {
  local mkllibdir=$1
  local static=$2
  local threaded=$3
  local mplib=$4

  declare -A mkl_libs
  mkl_libs=(
    [sequential]="mkl_intel_lp64 mkl_core mkl_sequential"
    [gomp]="mkl_intel_lp64 mkl_core mkl_gnu_thread"
    [iomp]="mkl_intel_lp64 mkl_core mkl_intel_thread "
    [tbb]="mkl_intel_lp64 mkl_core mkl_tbb_thread "
  )

  if [ -z "${mkl_libs[$threaded]}" ]; then
    echo >&2 "Unknown threading mode: $threaded"
    return 1;
  fi

  local linkline=""
  if  ! $static ; then
    linkline="-L$mkllibdir -Wl,-rpath=$mkllibdir"
    for file in ${mkl_libs[$threaded]}; do
      local libfile=$mkllibdir/lib$file.so
      check_exists $libfile
      linkline+=" -l$file "
    done
  else
    if [ $threaded == "sequential" ] ; then
      test -f "$mkllibdir/libmkl_solver_lp64.a" && \
        linkline="$linkline $mkllibdir/libmkl_solver_lp64.a"
    else
      test -f "$mkllibdir/libmkl_solver_lp64_sequential.a" && \
        linkline="$linkline $mkllibdir/libmkl_solver_lp64_sequential.a"
    fi
    linkline="$linkline -Wl,--start-group"
    for file in ${mkl_libs[$threaded]}; do
      local libfile=$mkllibdir/lib${file}.a
      check_exists $libfile
      linkline="$linkline $libfile"
    done
    linkline="$linkline -Wl,--end-group "
  fi
  echo "$linkline"
}

function linux_configure_mkl_extra {
  local static=$1
  local threaded=$2

  declare -A extra_libs
  extra_libs=(
    [sequential]="-ldl -lpthread -lm"
    [gomp]="-lgomp -ldl -lpthread -lm"
    [iomp]="-ldl -lpthread -lm"
    [tbb]=" -ldl -lpthread -lm "
  )
  echo "$linkline ${extra_libs[$threaded]}"
}

function linux_configure_mkl_threadinglibdir {
  local library=$1
  local mklroot=$2
  local mkllibdir=$3
  local libexts=$4

  ##First we try to use the library in the same directory
  ##where the mkl libraries reside
  ##Afterwards, just try some possibilities for different MKL layouts
  for libext in $libexts; do
    check_library $mkllibdir "lib$library" $libext \
    && echo `readlink -f $mkllibdir` && return 0

    local testdir=`(cd $mklroot; cd ..; cd lib/intel64;pwd)`
    test -d $testdir && check_library $testdir "lib$library" $libext && echo `readlink -f $testdir` && return 0;
    local testdir=`(cd $mklroot; cd ..; cd lib/em64t;pwd)`
    test -d $testdir && check_library $testdir "lib$library" $libext && echo `readlink -f $testdir` && return 0;

    local testdir=`(cd $mkllibdir; cd ../../..; cd lib/intel64;pwd)`
    test -d $testdir && check_library $testdir "lib$library" $libext && echo `readlink -f $testdir` && return 0;
    local testdir=`(cd $mklroot; cd ../../..; cd lib/em64t;pwd)`
    test -d $testdir && check_library $testdir "lib$library" $libext && echo `readlink -f $testdir` && return 0;
  done

  #failure "Could not find the library iomp5, use the configure switch --omp-libdir"
  return 1
}

function linux_configure_mkl_threading {
  local mklroot=$1
  local mkllibdir=$2
  local static=$3
  local threading=$4

  declare -A libs
  libs=(
    [sequential]=""
    [gomp]=""
    [iomp]="iomp5"
    [tbb]="tbb"
  )

  echo >&2 "Configuring MKL threading as $threading"
  library=${libs[$threading]}
  if [ -z "$library" ]; then
    return 0
  fi

  if ! is_set $OMPLIBDIR ; then
    if  $static ; then
      OMPLIBDIR=`linux_configure_mkl_threadinglibdir $library "$MKLROOT" "$MKLLIBDIR" "a"`
    else
      OMPLIBDIR=`linux_configure_mkl_threadinglibdir $library "$MKLROOT" "$MKLLIBDIR" "so"`
    fi
  fi

  check_library $OMPLIBDIR "lib$library" "a" || \
  check_library $OMPLIBDIR "lib$library" "so" || \
  failure "Could not find the $library library, have your tried the --omp-libdir switch?"

  OMP_LINK_LINE=''
  # TODO(arnab): in the following conditional, the $static_math test is
  # needed since the OpenMP library is assumed to be dynamic.
  if [ "$OMPLIBDIR" != "$MKLLIBDIR" ] ; then
    OMP_LINK_LINE="-L${OMPLIBDIR}"
  fi
  #if the libiomp5 library is dynamic, we add the rpath attribute
  if ! $static_math ; then
    OMP_LINK_LINE="$OMP_LINK_LINE -Wl,-rpath=$OMPLIBDIR -l$library"
  else
    OMP_LINK_LINE="$OMP_LINK_LINE -Wl,-Bstatic -l$library -Wl,-Bdynamic"
  fi
  echo "$OMP_LINK_LINE"
}


# CUDA is used only in selected directories including src/cudamatrix, src/nnet*
# and src/chain*. It is used to accelerate the neural network training.
# The rest of Kaldi runs on CPUs.

function configure_cuda {
  # Check for CUDA toolkit in the system
  if [ ! -d  "$CUDATKDIR" ]; then
    for base in /usr/local/share/cuda /usr/local/cuda /usr/; do
      if [ -f $base/bin/nvcc ]; then
        CUDATKDIR=$base
      fi
    done
  fi

  if [ -d "$CUDATKDIR" ]; then
    if [ ! -f $CUDATKDIR/bin/nvcc ]; then
      failure "Cannnot find nvcc in CUDATKDIR=$CUDATKDIR"
    fi

    if [[ "$TARGET_ARCH" != "`uname -m`" ]] ; then
      failure "Cannot cross compile with CUDA support"
    fi

    # Determine 'CUDA_ARCH',
    CUDA_VERSION=$($CUDATKDIR/bin/nvcc -V | tr '.,' '_ ' | awk '/release/{sub(/.*release/,""); print $1;}') # MAJOR_MINOR,
    if [ -z "$CUDA_VERSION" ] ; then
      echo "Cannot figure out CUDA_VERSION from the nvcc output. Either your CUDA is too new or too old."
      exit 1
    fi

    COMPILER_VER_INFO=$($CXX --version 2>/dev/null)
    if [[ $COMPILER_VER_INFO == *"g++"* ]]; then
      GCC_VER=$($COMPILER -dumpversion)
      GCC_VER_NUM=$(echo $GCC_VER | sed 's/\./ /g' | xargs printf "%d%02d%02d")
      case $CUDA_VERSION in
        7_*)
          MIN_UNSUPPORTED_GCC_VER="5.0"
          MIN_UNSUPPORTED_GCC_VER_NUM=50000;
        ;;
        8_*)
          MIN_UNSUPPORTED_GCC_VER="6.0"
          MIN_UNSUPPORTED_GCC_VER_NUM=60000;
        ;;
        9_0 | 9_1)
          MIN_UNSUPPORTED_GCC_VER="7.0"
          MIN_UNSUPPORTED_GCC_VER_NUM=70000;
        ;;
        9_2 | 9_* | 10_*)
          MIN_UNSUPPORTED_GCC_VER="8.0"
          MIN_UNSUPPORTED_GCC_VER_NUM=80000;
        ;;
        *)
          echo "Unsupported CUDA_VERSION (CUDA_VERSION=$CUDA_VERSION), please report it to Kaldi mailing list, together with 'nvcc -h' or 'ptxas -h' which lists allowed -gencode values..."; exit 1;
        ;;
      esac
      if [ $GCC_VER_NUM -ge $MIN_UNSUPPORTED_GCC_VER_NUM ]; then
        failure "CUDA $CUDA_VERSION does not support $CXX (g++-$GCC_VER).
                 You need g++ < $MIN_UNSUPPORTED_GCC_VER."
      fi
    fi

    if [ -z "$CUDA_ARCH" ]; then
      case `uname -m` in
        x86_64|ppc64le)
          case $CUDA_VERSION in
            5_5) CUDA_ARCH="-gencode arch=compute_30,code=sm_30 -gencode arch=compute_35,code=sm_35" ;;
            6_*) CUDA_ARCH="-gencode arch=compute_30,code=sm_30 -gencode arch=compute_35,code=sm_35 -gencode arch=compute_50,code=sm_50" ;;
            7_*) CUDA_ARCH="-gencode arch=compute_30,code=sm_30 -gencode arch=compute_35,code=sm_35 -gencode arch=compute_50,code=sm_50 -gencode arch=compute_52,code=sm_52" ;;
            8_*) CUDA_ARCH="-gencode arch=compute_30,code=sm_30 -gencode arch=compute_35,code=sm_35 -gencode arch=compute_50,code=sm_50 -gencode arch=compute_52,code=sm_52 -gencode arch=compute_60,code=sm_60 -gencode arch=compute_61,code=sm_61" ;;
            9_*) CUDA_ARCH="-gencode arch=compute_30,code=sm_30 -gencode arch=compute_35,code=sm_35 -gencode arch=compute_50,code=sm_50 -gencode arch=compute_52,code=sm_52 -gencode arch=compute_60,code=sm_60 -gencode arch=compute_61,code=sm_61 -gencode arch=compute_70,code=sm_70" ;;
            10_*) CUDA_ARCH="-gencode arch=compute_30,code=sm_30 -gencode arch=compute_35,code=sm_35 -gencode arch=compute_50,code=sm_50 -gencode arch=compute_52,code=sm_52 -gencode arch=compute_60,code=sm_60 -gencode arch=compute_61,code=sm_61 -gencode arch=compute_70,code=sm_70 -gencode arch=compute_75,code=sm_75" ;;
            *) echo "Unsupported CUDA_VERSION (CUDA_VERSION=$CUDA_VERSION), please report it to Kaldi mailing list, together with 'nvcc -h' or 'ptxas -h' which lists allowed -gencode values..."; exit 1 ;;
          esac
        ;;
        aarch64)
          case $CUDA_VERSION in
            7_*)     CUDA_ARCH="-gencode arch=compute_53,code=sm_53" ;;
            8_*|9_*) CUDA_ARCH="-gencode arch=compute_53,code=sm_53 -gencode arch=compute_62,code=sm_62" ;;
            10_*)    CUDA_ARCH="-gencode arch=compute_53,code=sm_53 -gencode arch=compute_62,code=sm_62 -gencode arch=compute_72,code=sm_72" ;;
            *) echo "Unsupported CUDA_VERSION (CUDA_VERSION=$CUDA_VERSION), please report it to Kaldi mailing list, together with 'nvcc -h' or 'ptxas -h' which lists allowed -gencode values..."; exit 1 ;;
          esac
        ;;
        *) echo "Unsupported architecture for use of Kaldi with CUDA.  Please report it to Kaldi mailing list."; exit 1 ;;
      esac
    fi

    echo "Using CUDA toolkit $CUDATKDIR (nvcc compiler and runtime libraries)"
    echo >> kaldi.mk
    echo "# CUDA configuration" >> kaldi.mk
    echo >> kaldi.mk
    echo CUDA = true >> kaldi.mk
    echo CUDATKDIR = $CUDATKDIR >> kaldi.mk
    echo "CUDA_ARCH = $CUDA_ARCH" >> kaldi.mk
    echo >> kaldi.mk

    # 64bit/32bit? We do not support cross compilation with CUDA so, use direct
    # calls to uname -m here
    if [ "`uname -m`" == "x86_64" ]; then
      if [ "`uname`" == "Darwin" ]; then
        sed 's/lib64/lib/g' < makefiles/cuda_64bit.mk >> kaldi.mk
      else
        cat makefiles/cuda_64bit.mk >> kaldi.mk
      fi
    elif [ "`uname -m`" == "aarch64" ]; then
      cat makefiles/cuda_64bit.mk >> kaldi.mk
    elif [ "`uname -m`" == "ppc64le" ]; then
      cat makefiles/cuda_64bit.mk >> kaldi.mk
    else
      echo "\
WARNING: CUDA will not be used!
         CUDA is not supported with 32-bit builds."
      exit 1;
    fi

  else
    echo "\
WARNING: CUDA will not be used! If you have already installed cuda drivers
         and CUDA toolkit, try using the --cudatk-dir= option. A GPU and CUDA
         are required to run neural net experiments in a realistic time."
  fi
}

function linux_configure_speex {
  # Check whether the user has called tools/extras/install_speex.sh or not
  [ ! -z "$SPEEXROOT" ] || SPEEXROOT=`pwd`/../tools/speex
  [ ! -z "$SPEEXLIBDIR" ] || SPEEXLIBDIR="$SPEEXROOT"/lib
  [ ! -z "$SPEEXINCDIR" ] || SPEEXINCDIR="$SPEEXROOT"/include
  static_speex=$1
  if [ "foo"$static_speex == "foo" ]; then
    static_speex=false
  fi

  if $static_speex; then
    spx_type=a
  else
    spx_type=so
  fi
  if [ ! -f "$SPEEXLIBDIR/libspeex.${spx_type}" ];then
    echo "\
INFO: Configuring Kaldi not to link with Speex. Don't worry, it's only needed if
      you intend to use 'compress-uncompress-speex', which is very unlikely."
    return
  fi

  if [ -f $SPEEXINCDIR/speex/speex.h ]; then
    echo >> kaldi.mk
    echo CXXFLAGS += -DHAVE_SPEEX -I${SPEEXINCDIR} >> kaldi.mk

    if $static_speex; then
      echo LDLIBS += $SPEEXLIBDIR/libspeex.a
    else
      echo LDLIBS += -L${SPEEXLIBDIR} -lspeex >> kaldi.mk
      echo LDFLAGS += -Wl,-rpath=${SPEEXLIBDIR} >> kaldi.mk
    fi

    echo "Successfully configured with Speex at $SPEEXROOT, (static=[$static_speex])"
  else
    echo "Speex will not be used. If you want to use it, run tools/extras/install_speex.sh first."
  fi
}

<<<<<<< HEAD
function linux_atlas_failure {
  echo ATLASINC = $ATLASROOT/include/atlas >> kaldi.mk
  echo ATLASLIBS = [somewhere]/atlas/liblapack.a [somewhere]/atlas/libcblas.a [somewhere]/atlas/libatlas.a [somewhere]/atlas/libf77blas.a $ATLASLIBDIR >> kaldi.mk
=======
function linux_configure_atlas_failure {
  echo ATLASINC = $ATLASROOT/include >> kaldi.mk
  echo ATLASLIBS = [somewhere]/liblapack.a [somewhere]/libcblas.a [somewhere]/libatlas.a [somewhere]/libf77blas.a $ATLASLIBDIR >> kaldi.mk
>>>>>>> f8cb5ccc
  echo >> kaldi.mk

  echo "** $* ***"
  echo "**  ERROR   **"
  echo "** Configure cannot proceed automatically."
  echo "**  If you know that you have ATLAS installed somewhere on your machine, you"
  echo "** may be able to proceed by replacing [somewhere] in kaldi.mk with a directory."
  echo "**  If you have sudo (root) access you could install the ATLAS package on your"
  echo "** machine, e.g. 'sudo apt-get install libatlas-dev libatlas-base-dev' or"
  echo "** 'sudo yum install atlas.x86_64' or 'sudo zypper install libatlas3-devel',"
  echo "** or on cygwin, install atlas from the installer GUI; and then run ./configure"
  echo "** again."
  echo "**"
  echo "**  Otherwise (or if you prefer OpenBLAS for speed), you could go the OpenBLAS"
  echo "** route: cd to ../tools, type 'extras/install_openblas.sh', cd back to here,"
  echo "** and type './configure  --mathlib=OPENBLAS'"
  exit 1;
}

function linux_atlas_check_static {
  # will exit with success if $dir seems to contain ATLAS libraries with
  # right architecture (compatible with default "nm")
  echo "int main(void) { return 0; }" > test_linking.cc;
  if [ -f $dir/libatlas.a ]; then # candidate...
    # Note: on the next line, the variable assignment
    # LANG=en_US should apply just to the program called on that line.
    if LANG=en_US $CXX -o test_linking test_linking.cc -u ATL_flushcache $dir/libatlas.a 2>&1 | grep -i "incompatible" >/dev/null; then
      echo "Directory $dir may contain ATLAS libraries but seems to be wrong architecture";
      rm test_linking test_linking.cc 2>/dev/null
      return 1;
    fi
    rm test_linking test_linking.cc 2>/dev/null
    return 0;
  else
    rm test_linking.cc
    return 1;
  fi
}

function linux_configure_atlas_generic {
  # You pass in a directory (e.g. /usr/lib/atlas-base) and a suffix (e.g. so.3.0)
  # and it tries to find ATLAS libraries with that dir and suffix.  On success it
  # returns 0; on failure, it returns 1.
  dir=$1
  suffix=$2
  ATLASLIBS="$dir/libatlas.$suffix $dir/libf77blas.$suffix $dir/libcblas.$suffix $dir/liblapack_atlas.$suffix"
  for f in $ATLASLIBS; do
    [ ! -f $f ] && return 1;
  done
  lapacklib=$(echo $ATLASLIBS | awk '{print $NF}')
  if ! nm --dynamic $lapacklib | grep ATL_cgetrf >/dev/null; then
    echo "configure: failed to find symbol ATL_cgetrf in library $lapacklib"
    exit 1;
  fi
  libdir=$(dirname $(echo $ATLASLIBS | awk '{print $1}'))
  [ -z "$libdir" ] && echo "Error getting libdir in linux_configure_atlas_generic: dir=$dir,suffix=$suffix" && exit 1;
  echo ATLASINC = $ATLASROOT/include/atlas >> kaldi.mk
  echo ATLASLIBS = $ATLASLIBS -Wl,-rpath=$libdir >> kaldi.mk
  echo >> kaldi.mk
  echo "Successfully configured ATLAS with ATLASLIBS=$ATLASLIBS"
}

function linux_configure_atlas_redhat_fat {
  # This is for when only two so-called 'fat' ATLAS libs are provided:
  # libsatlas.so.3 and libtatlas.so.3.
  # See http://stackoverflow.com/questions/13439296/build-shared-libraries-in-atlas.
  m=$1  # 64 or empty.
  ATLASLIBS="/usr/lib$m/atlas/libsatlas.so.3 /usr/lib$m/atlas/libtatlas.so.3"
  for f in $ATLASLIBS; do
    [ ! -f $f ] && return 1;
  done
  libdir=$(dirname $(echo $ATLASLIBS | awk '{print $1}'))
<<<<<<< HEAD
  [ -z "$libdir" ] && echo "Error getting libdir in linux_configure_redhat_fat" && exit 1;
  echo ATLASINC = $ATLASROOT/include/atlas >> kaldi.mk
=======
  [ -z "$libdir" ] && echo "Error getting libdir in linux_configure_atlas_redhat_fat" && exit 1;
  echo ATLASINC = $ATLASROOT/include >> kaldi.mk
>>>>>>> f8cb5ccc
  echo ATLASLIBS = $ATLASLIBS -Wl,-rpath=$libdir >> kaldi.mk
  echo >> kaldi.mk
  echo "Successfully configured for red hat [dynamic libraries, fat] with ATLASLIBS =$ATLASLIBS"
}

function linux_configure_atlas_static {
  if $threaded_atlas; then pt=pt; else pt=""; fi

  if [ -z $ATLASLIBDIR ]; then # Note: it'll pick up the last one below.
    for dir in /usr{,/local}/lib{64,}{,/atlas,/atlas-sse2,/atlas-sse3} \
<<<<<<< HEAD
       /usr/local/atlas/lib{,64} `pwd`/../tools/ATLAS/build/install/lib/ $ATLASROOT/atlas/lib; do
     linux_check_static &&  ATLASLIBDIR=$dir
=======
       /usr/local/atlas/lib{,64} `pwd`/../tools/ATLAS/build/install/lib/ $ATLASROOT/lib; do
     linux_atlas_check_static && ATLASLIBDIR=$dir
>>>>>>> f8cb5ccc
    done
    if [ -z $ATLASLIBDIR ]; then # Note: it'll pick up the last one below.
      echo "Could not find libatlas.a in any of the generic-Linux places, but we'll try other stuff..."
      return 1;
    fi
  elif [ ! -f $ATLASLIBDIR/libatlas.a ]; then
    echo "Could not find libatlas.a in '$ATLASLIBDIR'"
    return 1;
  fi
  echo "Validating presence of ATLAS libs in $ATLASLIBDIR"
  ATLASLIBS=
  # The Lapack part of ATLAS seems to appear under various different names.. but it
  # should always have symbols like ATL_cgetrf and clapack_cgetrf defined, so we test for this.
  for libname in liblapack liblapack_atlas  libclapack; do
    if [ -f $ATLASLIBDIR/${libname}.a -a "$ATLASLIBS" == "" ]; then
      if nm  $ATLASLIBDIR/${libname}.a  | grep ATL_cgetrf >/dev/null && \
	 nm  $ATLASLIBDIR/${libname}.a  | grep clapack_cgetrf >/dev/null; then
         ATLASLIBS=$ATLASLIBDIR/${libname}.a
         echo "Using library $ATLASLIBS as ATLAS's CLAPACK library."
      fi
    fi
  done
  if [ "$ATLASLIBS" == "" ]; then
    echo Could not find any libraries $ATLASLIBDIR/{liblapack,liblapack_atlas,libclapack} that seem to be an ATLAS CLAPACK library.
    return 1;
  fi

  for x in lib${pt}cblas.a libatlas.a lib${pt}f77blas.a; do
    if [ ! -f $ATLASLIBDIR/$x ]; then
      echo "Configuring static ATLAS libraries failed: Could not find library $x in directory $ATLASLIBDIR"
      return 1;
    fi
    ATLASLIBS="$ATLASLIBS $ATLASLIBDIR/$x"
  done
  if $threaded_atlas; then ATLASLIBS="$ATLASLIBS"; fi

  echo ATLASINC = $ATLASROOT/include/atlas >> kaldi.mk
  echo ATLASLIBS = $ATLASLIBS >> kaldi.mk
  echo >> kaldi.mk
  echo "Successfully configured for Linux [static libraries] with ATLASLIBS =$ATLASLIBS"
}

<<<<<<< HEAD
function linux_check_dynamic {
  # will exit with success if $dir seems to contain ATLAS libraries with
  # right architecture (compatible with default "nm")
  if $threaded_atlas; then pt=t; else pt=s; fi
  for atlas_libname in libatlas.so lib${pt}atlas.so; do
    if [ -f $dir/$atlas_libname ]; then # candidate...
      if nm --dynamic $dir/$atlas_libname 2>&1 | grep "File format not recognized" >/dev/null; then
        echo "Directory $dir may contain dynamic ATLAS libraries but seems to be wrong architecture";
        return 1;
      fi
        echo "Atlas found in $dir";
        return 0;
      fi
  done
  # echo "... no {libatlas,lib${pt}atlas}.so in $dir";
  return 1;
}

function linux_configure_dynamic {
  if $threaded_atlas; then pt=t; else pt=s; fi # relevant to "fat" libraries, will change later for separate ones
  if [ -z $ATLASLIBDIR ]; then # Note: it'll pick up the last one below.
    for dir in /usr{,/local}/lib{,64}{,/atlas,/atlas-sse2,/atlas-sse3,/x86_64-linux-gnu} \
      `pwd`/../tools/ATLAS/build/install/lib/ $ATLASROOT/lib/atlas; do
      linux_check_dynamic && ATLASLIBDIR=$dir && ATLASLIBNAME=$atlas_libname
    done
    if [ -z $ATLASLIBDIR -o -z $ATLASLIBNAME ]; then
      echo "Could not find {libatlas,lib${pt}atlas}.so in any of the obvious places, will most likely try static:"
      return 1;
    fi
  fi

  # If using "fat" libraries we only need one file to link against
  if [ $ATLASLIBNAME != libatlas.so ]; then
    if [ -f $ATLASLIBDIR/$ATLASLIBNAME ]; then
      ATLASLIBS="$ATLASLIBDIR/$ATLASLIBNAME"
    else
      echo "Configuring dynamic ATLAS library failed: library $ATLASLIBNAME not found in $ATLASLIBDIR"
      return 1;
    fi
  else  # with "thin" libraries, we have several object to link against, and different single/multi-thread names
    if $threaded_atlas; then pt=pt; else pt=""; fi
    echo "Validating presence of ATLAS libs in $ATLASLIBDIR"
    ATLASLIBS=
    # The Lapack part of ATLAS seems to appear under various different names.. but it
    # should always have symbols like clapack_cgetrf and ATL_cgetrf defined, so we test for this.
    for libname in lapack lapack_atlas  clapack; do
      if [ -f $ATLASLIBDIR/lib${libname}.so -a "$ATLASLIBS" == "" ]; then
        if nm  --dynamic $ATLASLIBDIR/lib${libname}.so  | grep clapack_cgetrf >/dev/null && \
           nm  --dynamic $ATLASLIBDIR/lib${libname}.so  | grep ATL_cgetrf >/dev/null; then
           ATLASLIBS="$ATLASLIBDIR/lib${libname}.so"
           echo "Using library $ATLASLIBS as ATLAS's CLAPACK library."
        fi
      fi
    done
    if [ "$ATLASLIBS" == "" ]; then
      echo Could not find any libraries $ATLASLIBDIR/{liblapack,liblapack_atlas,libclapack} that seem to be an ATLAS CLAPACK library.
      return 1;
    fi

    for x in ${pt}cblas atlas ${pt}f77blas; do
      if [ ! -f $ATLASLIBDIR/lib$x.so ]; then
        echo "Configuring dynamic ATLAS libraries failed: Could not find library $x in directory $ATLASLIBDIR"
        return 1;
      fi
      ATLASLIBS="$ATLASLIBS $ATLASLIBDIR/lib${x}.so"
    done
    if $threaded_atlas; then ATLASLIBS="$ATLASLIBS"; fi
  fi

  echo ATLASINC = $ATLASROOT/include/atlas >> kaldi.mk
  echo ATLASLIBS = $ATLASLIBS >> kaldi.mk
  echo ATLASLDFLAGS = -Wl,-rpath,$ATLASLIBDIR >> kaldi.mk
  echo >> kaldi.mk
  if [[ "$TARGET_ARCH" == arm* ]]; then
    cat makefiles/linux_atlas_arm.mk >> kaldi.mk
  elif [[ "$TARGET_ARCH" == ppc64le ]]; then
    cat makefiles/linux_atlas_ppc64le.mk >> kaldi.mk
  else
    cat makefiles/linux_atlas.mk >> kaldi.mk
  fi
  $use_cuda && configure_cuda
  linux_configure_speex
  echo "Successfully configured for Linux [dynamic libraries] with ATLASLIBS =$ATLASLIBS"
}

=======
>>>>>>> f8cb5ccc
#############################    CONFIGURATION    #############################

# If configuration sets any of these variables, we will switch the external
# math library. Here we unset them so that we can check later.
#TODO(kkm): Maybe allow env vars to provide defaults?
ATLASROOT=
CLAPACKROOT=
MATHLIB=
MKLLIBDIR=
MKLROOT=
OPENBLASROOT=

# This variable identifies the type of system where built programs and
# libraries will run. It is set by the configure script when cross compiling.
HOST=

# These environment variables can be used to override the default toolchain.
CXX=${CXX:-g++}
AR=${AR:-ar}
AS=${AS:-as}
RANLIB=${RANLIB:-ranlib}

# These environment variables can be used to provide additional flags to the
# compiler/linker. We want these flags to override the flags determined by the
# configure script, so we append them to the appropriate variables (CXXFLAGS,
# LDFLAGS and LDLIBS) after those variables are set by the configure script.
ENV_CXXFLAGS=$CXXFLAGS
ENV_LDFLAGS=$LDFLAGS
ENV_LDLIBS=$LDLIBS

# Default configuration
double_precision=false
dynamic_kaldi=false
use_cuda=true
static_fst=false
static_math=false
threaded_atlas=false
mkl_threading=sequential
android=false

FSTROOT=`rel2abs ../tools/openfst`
CUBROOT=`rel2abs ../tools/cub`

# Save the command line to include in kaldi.mk
cmd_line="$0 $@"

while [ $# -gt 0 ];
do
  case "$1" in
  --help)
    usage; exit 0 ;;
  --version)
    echo $CONFIGURE_VERSION; exit 0 ;;
  --static)
    dynamic_kaldi=false;
    static_math=true;
    static_fst=true;
    shift ;;
  --shared)
    dynamic_kaldi=true;
    static_math=false;
    static_fst=false;
    shift ;;
  --double-precision)
    double_precision=true;
    shift ;;
  --double-precision=yes)
    double_precision=true;
    shift ;;
  --double-precision=no)
    double_precision=false;
    shift ;;
  --atlas-root=*)
    GetSwitchExistingPathOrDie ATLASROOT "$1"
    shift ;;
  --threaded-atlas)
    threaded_atlas=true;
    shift ;;
  --threaded-atlas=yes)
    threaded_atlas=true;
    shift ;;
  --threaded-atlas=no)
    threaded_atlas=false;
    shift ;;
  --threaded-math)
    threaded_atlas=true;
    mkl_threading=iomp
    shift ;;
  --threaded-math=yes)
    threaded_atlas=true;
    mkl_threading=iomp
    shift ;;
  --threaded-math=no)
    threaded_atlas=false;
    mkl_threading=sequential
    shift ;;
  --use-cuda)
    use_cuda=true;
    shift ;;
  --use-cuda=yes)
    use_cuda=true;
    shift ;;
  --use-cuda=no)
    use_cuda=false;
    shift ;;
  --static-math)
    static_math=true;
    shift ;;
  --static-math=yes)
    static_math=true;
    shift ;;
  --static-math=no)
    static_math=false;
    shift ;;
  --static-fst)
    static_fst=true;
    shift ;;
  --static-fst=yes)
    static_fst=true;
    shift ;;
  --static-fst=no)
    static_fst=false;
    shift ;;
  --mkl-threading=sequential)
    threaded_atlas=false;
    mkl_threading=sequential;
    shift ;;
  --mkl-threading=*)
    GetSwitchValueOrDie mkl_threading "$1"
    threaded_atlas=true;
    shift ;;
  --fst-root=*)
    GetSwitchExistingPathOrDie FSTROOT "$1"
    shift ;;
  --cub-root=*)
    GetSwitchExistingPathOrDie CUBROOT "$1"
    shift ;;
  --clapack-root=*)
    GetSwitchExistingPathOrDie CLAPACKROOT "$1"
    shift ;;
  --openblas-root=*)
    GetSwitchExistingPathOrDie OPENBLASROOT "$1"
    shift ;;
  --mkl-root=*)
    GetSwitchExistingPathOrDie MKLROOT "$1"
    shift ;;
  --mkl-libdir=*)
    GetSwitchExistingPathOrDie MKLLIBDIR "$1"
    shift ;;
  --speex-root=*)
    GetSwitchExistingPathOrDie SPEEXROOT "$1"
    shift ;;
  --speex-libdir=*)
    GetSwitchExistingPathOrDie SPEEXLIBDIR "$1"
    shift ;;
  --speex-incdir=*)
    GetSwitchExistingPathOrDie SPEEXINCDIR "$1"
    shift ;;
  --omp-libdir=*)
    GetSwitchExistingPathOrDie OMPLIBDIR "$1"
    shift ;;
  --mathlib=*)
    GetSwitchValueOrDie MATHLIB "$1"
    shift ;;
  --cudatk-dir=*)
    # CUDA is used in src/cudamatrix and src/nnet{,bin} only.
    GetSwitchExistingPathOrDie CUDATKDIR "$1"
    shift ;;
  --cuda-arch=*)
    GetSwitchValueOrDie CUDA_ARCH "$1"
    shift;;
  --fst-version=*)
    GetSwitchValueOrDie OPENFST_VER "$1"
    shift;;
  --host=*)
    # The type of system where built programs and libraries will run.
    # It should be in the format cpu-vendor-os. If specified, this script
    # will infer the target architecture from the specified host triple.
    GetSwitchValueOrDie HOST "$1"
    shift ;;
  --android-incdir=*)
    android=true;
    threaded_math=false;
    static_math=true;
    static_fst=true;
    dynamic_kaldi=false;
    MATHLIB='OPENBLAS';
    GetSwitchExistingPathOrDie ANDROIDINC "$1"
    shift;;
  *)  echo "Unknown argument: $1, exiting"; usage; exit 1 ;;
  esac
done

# The idea here is that if you change the configuration options from using
# CUDA to not using it, or vice versa, we want to recompile all parts of the
# code that may use a GPU. Touching this file is a way to force this.
touch cudamatrix/cu-common.h 2>/dev/null

if $android && [[ "$CXX" != *clang++*  ]] ; then
  failure "Android build requires clang++. Make sure you have clang++ installed
  on your system and then override the default compiler by setting CXX, e.g.
  CXX=clang++ ./configure"
fi

# If HOST is set
# 1. We prepend it to CXX, AR, AS and RANLIB.
# 2. We parse the target architecture from the HOST triple.
# Otherwise we set the target architecture to the output of `uname -m`.
if is_set $HOST; then
  CXX="$HOST-$CXX"
  AR="$HOST-$AR"
  AS="$HOST-$AS"
  RANLIB="$HOST-$RANLIB"

  # The host triple will be something like "armv8-rpi3-linux-gnueabihf". We
  # need the first field which is the target architecture for this build. The
  # following command will take the host triple "armv8-rpi3-linux-gnueabihf"
  # and return ["armv8", "rpi3", "linux", "gnueabihf"] in PARTS.
  IFS='-' read -ra PARTS <<< "$HOST"
  # The first field in the PARTS list is the target architecture.
  TARGET_ARCH="$PARTS"
  if [[ "$TARGET_ARCH" != aarch64* && "$TARGET_ARCH" != arm* && "$TARGET_ARCH" != ppc64le && \
        "$TARGET_ARCH" != x86* && "$TARGET_ARCH" != i686* ]] ; then
    # We currently only support building for x86[_64], arm*, aarch64* and ppc64le.
    # If TARGET_ARCH was read from the HOST variable, it must be one of these.
    failure "$TARGET_ARCH is not a supported architecture.
             Supported architectures: x86[_64], arm*, aarch64*, ppc64le."
  fi
else
  TARGET_ARCH="`uname -m`"
fi
    
#------------------------------------------------------------------------------
# Matrix algebra library selection and validation.
#--------------

declare -a mathlibs   # Contains e. g. 'atlas', 'mkl'
declare -a incompat   # Contains mutually-inconsistent switches, if any.
auto_lib=             # Deduced lib name, used when $MATHLIB is not set.

# Validate the (optionally) provided MATHLIB value.
case $MATHLIB in
  ''|ATLAS|CLAPACK|MKL|OPENBLAS) : ;;
  *) failure "Unknown --mathlib='${MATHLIB}'. Supported libs: ATLAS CLAPACK MKL OPENBLAS" ;;
esac

# See which library-root switches are set, what mathlib they imply, and whether
# there are any conflicts betweeh the switches.
[[ $MKLLIBDIR || $MKLROOT ]] && { mathlibs+=(mkl); auto_lib=MKL; }
[[ $CLAPACKROOT  ]] && { mathlibs+=(clapack); auto_lib=CLAPACK; }
[[ $OPENBLASROOT ]] && { mathlibs+=(openblas); auto_lib=OPENBLAS; }
[[ $ATLASROOT    ]] && { mathlibs+=(atlas); auto_lib=ATLAS; }

# When --mathlib= is explicitly provided, and some mathlib(s) deduced, but
# MATHLIB is not among them, record a conflict for the --mathlib= value.
shopt -s nocasematch
[[ $MATHLIB && $mathlibs && ! " ${mathlibs[@]} " =~ " $MATHLIB " ]] &&
  incompat+=(--mathlib=$MATHLIB)
shopt -u nocasematch

# If more than one library specified, or a conflict has been recorded above
# already, then add all deduced libraries as conflicting options (not all may
# be conflicting sensu stricto, but let the user deal with it).
if [[ ${#mathlibs[@]} -gt 1 || $incompat ]]; then
  for libpfx in "${mathlibs[@]}"; do
    # Handle --mkl-libdir out of common pattern.
    [[ $libpfx == mkl && $MKLLIBDIR ]] && incompat+=(--mkl-libdir=)
    # All other switches follow the pattern --$libpfx-root.
    incompat+=(--$(lcase $libpfx)-root=)
  done
  failure "Incompatible configuration switches: ${incompat[@]}"
fi

# When no library roots were provided, so that auto_lib is not deduced, and
# MATHLIB is also not explicitly provided by the user, then default to MKL.
[[ ! $auto_lib && ! $MATHLIB ]] &&
  case $TARGET_ARCH in
    x86_64) auto_lib=MKL ;;
    *) auto_lib=OPENBLAS ;;
  esac
: ${MATHLIB:=$auto_lib}
export MATHLIB  #TODO(kkm): Likely not needed. Briefly tested without,
                #    but left in the hotfix. Remove when doing the #3192.

# Define default library roots where known (others may be found by probing).
case $MATHLIB in
  MKL) [[ ! $MKLLIBDIR && ! $MKLROOT ]] && MKLROOT=/opt/intel/mkl ;;
  ATLAS) : ${ATLASROOT:=$(rel2abs ../tools/ATLAS_headers/)} ;;
esac

unset auto_lib incompat libpfx mathlibs

echo "Configuring KALDI to use ${MATHLIB}."

# Back up the old kaldi.mk in case we modified it
if [ -f kaldi.mk ]; then
  echo "Backing up kaldi.mk to kaldi.mk.bak ..."
  cp kaldi.mk kaldi.mk.bak
fi

# Generate the new kaldi.mk file
echo "# This file was generated using the following command:" > kaldi.mk
echo "# $cmd_line" >> kaldi.mk
echo >> kaldi.mk
echo "CONFIGURE_VERSION := $CONFIGURE_VERSION" >> kaldi.mk
echo >> kaldi.mk

echo "# Toolchain configuration" >> kaldi.mk
echo >> kaldi.mk
echo "CXX = $CXX" >> kaldi.mk
echo "AR = $AR" >> kaldi.mk
echo "AS = $AS" >> kaldi.mk
echo "RANLIB = $RANLIB" >> kaldi.mk
echo >> kaldi.mk

echo "Checking compiler $CXX ..."
check_compiler $CXX

echo "# Base configuration" >> kaldi.mk
echo >> kaldi.mk
if $dynamic_kaldi ; then
  KALDILIBDIR=`pwd`/lib
  echo "KALDI_FLAVOR := dynamic" >> kaldi.mk
  echo "KALDILIBDIR := $KALDILIBDIR" >> kaldi.mk
fi
if $double_precision; then
  echo "DOUBLE_PRECISION = 1" >> kaldi.mk
else
  echo "DOUBLE_PRECISION = 0" >> kaldi.mk
fi
echo "Checking OpenFst library in $FSTROOT ..."
if [ ! -f $FSTROOT/include/fst/fst.h  ]; then
  failure "Could not find file $FSTROOT/include/fst/fst.h:
  you may not have installed OpenFst. See ../tools/INSTALL"
fi
OPENFST_VER=${OPENFST_VER:-$(grep 'PACKAGE_VERSION' $FSTROOT/Makefile | sed -e 's:.*= ::')}
OPENFST_VER_NUM=$(echo $OPENFST_VER | sed 's/\./ /g' | xargs printf "%d%02d%02d")
if [ $OPENFST_VER_NUM -lt 10600 ]; then
  failure "OpenFst-$OPENFST_VER is not supported. You need OpenFst >= 1.6.0.)"
fi
echo "OPENFSTINC = $FSTROOT/include" >> kaldi.mk
if $static_fst ; then
  OPENFSTLIBS="$FSTROOT/lib/libfst.a"
else
  if [ "`uname`" == "Darwin"  ]; then
    OPENFSTLIBS="$FSTROOT/lib/libfst.dylib"
    OPENFSTLDFLAGS="-Wl,-rpath -Wl,${FSTROOT}/lib"
  elif [ "`uname`" == "Linux" ]; then
    OPENFSTLIBS="$FSTROOT/lib/libfst.so"
    OPENFSTLDFLAGS="-Wl,-rpath=${FSTROOT}/lib"
  else
    failure "Dynamic libraries are not supported on this platform.
             Run configure with --static --static-fst flag."
  fi
fi
if [ ! -f "$OPENFSTLIBS" ]; then
  failure "Static=[$static_fst] OpenFST library not found:  See ../tools/INSTALL"
fi
echo "OPENFSTLIBS = $OPENFSTLIBS" >> kaldi.mk
echo "OPENFSTLDFLAGS = $OPENFSTLDFLAGS" >> kaldi.mk
echo >> kaldi.mk

$use_cuda && echo "Checking cub library in $CUBROOT ..."
if [[ "$use_cuda" = true  && ! -f $CUBROOT/cub/cub.cuh ]]; then
  failure "Could not find file $CUBROOT/cub/cub.cuh:
  you may not have installed cub.  Go to ../tools/ and type
  e.g. 'make cub'; cub is a new requirement."
else
  echo "CUBROOT = $CUBROOT" >> kaldi.mk
fi


# OS-specific steps given below append to kaldi.mk
echo "Doing OS specific configurations ..."

if $android ; then
  if [ -z $ANDROIDINC ] ;  then
    failure "--android-incdir must be specified for android builds."
  fi

  if ! is_set $HOST; then
    failure "HOST must be specified for android builds."
  fi

  OPENBLASROOT=`rel2abs "$OPENBLASROOT"`
  if [ -z "$OPENBLASROOT" ]; then
    failure "The location of OPENBLAS must be specified for android builds
             using --openblas-root (and it must exist)"
  fi
  if [ ! -f $OPENBLASROOT/lib/libopenblas.a ]; then
    failure "Expected to find the file $OPENBLASROOT/lib/libopenblas.a"
  fi
  echo "Using OpenBLAS as the linear algebra library."

  OPENBLASLIBS="$OPENBLASROOT/lib/libopenblas.a $OPENBLASROOT/lib/libclapack.a $OPENBLASROOT/lib/liblapack.a $OPENBLASROOT/lib/libblas.a $OPENBLASROOT/lib/libf2c.a"
  echo "OPENBLASINC = $OPENBLASROOT/include" >> kaldi.mk
  echo "OPENBLASLIBS = $OPENBLASLIBS" >> kaldi.mk
  echo "ANDROIDINC = $ANDROIDINC" >> kaldi.mk

  cat makefiles/android_openblas.mk >> kaldi.mk

  echo "Successfully configured for Android with OpenBLAS from $OPENBLASROOT."

elif [ "`uname`" == "Darwin" ]; then
  # Check for Darwin first, because we later call uname -o (for Cygwin)
  # which crashes on Darwin.

  echo "On Darwin: Checking for Accelerate framework ..."
  if [ ! -e /System/Library/Frameworks/Accelerate.framework ]; then
    failure "Need the Accelerate framework to compile on Darwin."
  fi
  OSX_VER=$(sw_vers | grep ProductVersion | awk '{print $2}' | awk '{split($0,a,"."); print a[1] "." a[2]; }')
  OSX_VER_NUM=$(echo $OSX_VER | sed 's/\./ /g' | xargs printf "%d%02d")
  echo "Configuring for OS X version $OSX_VER ..."
  if [ $OSX_VER_NUM -ge 1005 ]; then
    cat makefiles/darwin.mk >> kaldi.mk
  else
    failure "Mac OS X version '$OSX_VER' is not supported."
  fi

  if [ $OSX_VER_NUM == 1011 ]; then
    echo "**BAD WARNING**: You are using OS X El Capitan.  Some versions of this OS"
    echo "**BAD WARNING**: have a bug in the BLAS implementation that affects Kaldi."
    echo "**BAD WARNING**: After compiling, cd to matrix/ and type 'make test'.  The"
    echo "**BAD WARNING**: test will fail if the problem exists in your version. "
    echo "**BAD WARNING**: Eventually this issue will be fixed by system updates from"
    echo "**BAD WARNING**: Apple.  Unexplained crashes with reports of NaNs will"
    echo "**BAD WARNING**: be caused by this bug, but some recipes will (sometimes) work."
    sleep 1; echo -n .; sleep 1; echo -n .; sleep 1; echo .
  fi
  echo "Successfully configured for Darwin with Accelerate framework."
  $use_cuda && configure_cuda

elif [ "`uname -o`" == "Cygwin"  ]; then
  echo "On Cygwin: Checking for linear algebra libraries ..."
  if [ ! -f ../tools/CLAPACK/clapack.h ]; then
      failure "could not find file ../tools/CLAPACK/clapack.h"
  fi
  if [ ! -f /usr/lib/lapack/cygblas-0.dll ]; then
     failure "please first install package liblapack0"
  fi
  cat makefiles/cygwin.mk >> kaldi.mk
  echo "Successfully configured for Cygwin with CLAPACK."

elif [ "`uname`" == "Linux" ]; then
  echo "On Linux: Checking for linear algebra header files ..."
  echo "MATHLIB=$MATHLIB"
  if [ "$MATHLIB" == "ATLAS" ]; then
    if [ ! -f $ATLASROOT/include/atlas/cblas.h ] || [ ! -f $ATLASROOT/include/atlas/clapack.h ] ; then
      failure "Could not find required header files cblas.h or clapack.h in ATLAS dir '$ATLASROOT/include'"
    fi
    echo "Using ATLAS as the linear algebra library."

    # Finding out where the libraries are located:
    # First we look for the static libraries and then look for dynamic ones.
    # We're looking for four libraries, all in the same directory, named
    # libcblas.a, libatlas.a, libf77blas.a, and a library that's variously
    # named liblapack.a, libclapack.a, or liblapack_atlas.a, but which exports
    # the symbol ATL_cgetrf.
    # Note: there is a different type of ATLAS installation that is not
    # covered.  We saw a case where there was a directory called /usr/lib/atlas
    # containing {liblapack.a,libblas.a}, and linking against just these two
    # libraries worked.

    ( $static_math && linux_configure_atlas_static ) || \
      linux_configure_atlas_generic /usr/lib "so.3" || \
      linux_configure_atlas_generic /usr/lib/atlas-base "so.3gf" || \
      linux_configure_atlas_generic /usr/lib64/atlas-base "so.3gf" \
      linux_configure_atlas_generic /usr/lib/atlas "so.3" || \
      linux_configure_atlas_generic /usr/lib64/atlas "so.3" || \
      linux_configure_atlas_generic /usr/lib/x86_64-linux-gnu/ "so.3" || \
      linux_configure_atlas_generic /usr/lib/x86_64-linux-gnu/ "so" || \
      linux_configure_atlas_redhat_fat 64 || \
      linux_configure_atlas_redhat_fat || \
      linux_configure_atlas_static || \
      linux_configure_atlas_failure "Failed to configure ATLAS libraries";

    case $TARGET_ARCH in
      arm*)    cat makefiles/linux_atlas_arm.mk ;;
      ppc64le) cat makefiles/linux_atlas_ppc64le.mk ;;
      *)       cat makefiles/linux_atlas.mk ;;
    esac >> kaldi.mk

  elif [ "$MATHLIB" == "MKL" ]; then
    if [ "$TARGET_ARCH" != "x86_64" ]; then
      failure "MKL on Linux only supported for Intel(R) 64 architecture (x86_64).
      See makefiles/linux_64_mkl.mk to manually configure for other platforms."
    fi

    if  ( is_set "$MKLROOT" && ! is_set "$MKLLIBDIR" ); then
      echo -n "Configuring MKL library directory: "
      MKLLIBDIR=`linux_configure_mkllibdir $MKLROOT`
      if [ $? -ne 0 ]; then
        failure "MKL libraries could not be found. Please use the switch --mkl-libdir "
      else
        echo "Found: $MKLLIBDIR"
      fi
    fi

    MKL_LINK_LINE=`linux_configure_mkl_libraries "$MKLLIBDIR" $static_math $mkl_threading` || exit 1
    echo "MKL configured with threading: $mkl_threading, libs: $MKL_LINK_LINE"

    MKL_COMPILE_LINE=`linux_configure_mkl_includes "$MKLROOT" "$MKLLIBDIR"` || exit 1
    echo "MKL include directory configured as: $MKL_COMPILE_LINE"
    MKL_COMPILE_LINE=" -I${MKL_COMPILE_LINE} "

    THREADING_LINE=`linux_configure_mkl_threading $MKLROOT $MKLLIBDIR $static_math $mkl_threading` || exit 1
    EXTRA_LIBS=`linux_configure_mkl_extra $static_math $mkl_threading` || exit 1
    if [ ! -z "$THREADING_LINE" ] || [ ! -z "$EXTRA_LIBS" ]; then
      echo "MKL threading libraries configured as $THREADING_LINE $EXTRA_LIBS"
    fi

    echo "Using Intel MKL as the linear algebra library."
    (
      cd probe; rm -f mkl-test;
      g++ mkl-test.cc -o mkl-test $MKL_COMPILE_LINE $MKL_LINK_LINE $THREADING_LINE $EXTRA_LIBS || exit 1
      test -f ./mkl-test || exit 1
      ./mkl-test || exit 1
      cd ..
    ) || failure "Cannot validate the MKL switches"

    echo MKLROOT = $MKLROOT >> kaldi.mk
    if [ ! -z $MKLLIBDIR ]; then
      echo MKLLIB = $MKLLIBDIR >> kaldi.mk
    fi
    echo >> kaldi.mk
    check_exists makefiles/linux_x86_64_mkl.mk
    cat makefiles/linux_x86_64_mkl.mk >> kaldi.mk
    echo "MKLFLAGS = ${MKL_LINK_LINE} ${THREADING_LINE} $EXTRA_LIBS " >> kaldi.mk
    echo "Successfully configured for Linux with MKL libs from $MKLROOT"

  elif [ "$MATHLIB" == "CLAPACK" ]; then
    if [ -z "$CLAPACKROOT" ]; then
      failure "Must specify the location of CLAPACK with --clapack-root option (and it must exist)"
    fi
    if [ ! -f ../tools/CLAPACK/clapack.h ]; then
      failure "could not find file ../tools/CLAPACK/clapack.h"
    fi
    if [ ! -d "$CLAPACKROOT" ]; then
      failure "The directory $CLAPACKROOT does not exist"
    fi
    # Also check for cblas.h and f2c.h
    echo "Using CLAPACK libs from $CLAPACKROOT as the linear algebra library."
    if [ ! -f makefiles/linux_clapack.mk ]; then
      failure "makefiles/linux_clapack.mk not found."
    fi
    if [[ "$TARGET_ARCH" == arm* ]]; then
      cat makefiles/linux_clapack_arm.mk >> kaldi.mk
    else
      cat makefiles/linux_clapack.mk >> kaldi.mk
    fi
    echo "Warning (CLAPACK): this part of the configure process is not properly tested and may not work."
    echo "Successfully configured for Linux with CLAPACK libs from $CLAPACKROOT"

  elif [ "$MATHLIB" == "OPENBLAS" ]; then
    if [[ ! $OPENBLASROOT ]]; then
      # Either the user specified --mathlib=OPENBLAS or we've autodetected the
      # system where OpenBLAS is the preferred option (the parser for
      # --openblas-root fails fatally if the path does not exist, so we trust
      # that if set, the variable contains the existing path, converted to
      # absolute form).
      OPENBLASROOT="$(rel2abs ../tools/OpenBLAS/install)" ||
        Die "OpenBLAS not found in '../tools/OpenBLAS/install'.
** This is the only place we look for it. The best option is to build OpenBLAS
** tuned for your system and CPU. To do that, run the following commands:
**
**   cd ../tools; extras/install_openblas.sh
**
** Another option is to specify the location of existing OpenBLAS directory
** with the switch '--openblas-root='. However, even if a package is provided
** for your system, the packaged version is almost always significantly slower
** and often older than the above commands can fetch and build.
**
** You can also use other matrix algebra libraries. For information, see:
**   http://kaldi-asr.org/doc/matrixwrap.html"
    fi
    if [ -f $OPENBLASROOT/lib/libopenblas.so ]; then
      OPENBLASLIBDIR=$OPENBLASROOT/lib
    elif [ -f $OPENBLASROOT/lib64/libopenblas.so ]; then
      # in REDHAT/CentOS package installs, the library is located here
      OPENBLASLIBDIR=$OPENBLASROOT/lib64
    else
      failure "Expected to find the file $OPENBLASROOT/lib/libopenblas.so"
    fi
    if [ -f $OPENBLASROOT/include/cblas.h ] ; then
      OPENBLASINCDIR=$OPENBLASROOT/include
    elif [ -f $OPENBLASROOT/include/openblas/cblas.h ] ; then
      # in REDHAT/CentOS/Ubuntu package installs, the includes are located here
      OPENBLASINCDIR=$OPENBLASROOT/include/openblas
    else
      echo "$0: ***** Using OpenBLAS from $OPENBLASROOT but cblas.h is not found. "
      echo "** Assuming openblas is aleady in a default include path, but"
      echo "** if you get compilation messages about not finding files like cblas.h,"
      echo "** you should look into this (e.g. make sure to install the 'openblas-dev' package,"
      echo "** if it is a package-based install)."
      OPENBLASINCDIR="/usr/include"
    fi
    echo "Your math library seems to be OpenBLAS from $OPENBLASROOT.  Configuring appropriately."
    # TODO(kkm): Probably, OpenBLAS required libgfortran.so.3 at some point, but
    # no longer does. *My* linker does not complain about a missing library, but
    # is it safe to keep the reference if no longer required? Try to figure out
    # how long ago the dependency was dropped.
    if $static_math; then
      echo "Configuring static OpenBlas since --static-math=yes"
      OPENBLASLIBS="-L$OPENBLASLIBDIR -l:libopenblas.a -lgfortran"
    else
      echo "Configuring dynamically loaded OpenBlas since --static-math=no (the default)"
      OPENBLASLIBS="-L$OPENBLASLIBDIR -lopenblas -lgfortran -Wl,-rpath=$OPENBLASLIBDIR"
    fi
    echo "OPENBLASINC = $OPENBLASINCDIR" >> kaldi.mk
    echo "OPENBLASLIBS = $OPENBLASLIBS" >> kaldi.mk
    echo >> kaldi.mk
    case $TARGET_ARCH in
      aarch64*) cat makefiles/linux_openblas_aarch64.mk ;;
      arm*)     cat makefiles/linux_openblas_arm.mk ;;
      ppc64le)  cat makefiles/linux_openblas_ppc64le.mk ;;
      *)        cat makefiles/linux_openblas.mk ;;
    esac >> kaldi.mk

    echo "Successfully configured for Linux with OpenBLAS from $OPENBLASROOT"
  else
    failure "Unsupported linear algebra library '$MATHLIB'"
  fi
  $use_cuda && configure_cuda
  linux_configure_speex
else
  failure "Could not detect the platform or we have not yet worked out the
  appropriate configuration for this platform. Please contact the developers."
fi

# Append the flags set by environment variables last so they can be used
# to override the automatically generated configuration.
echo >> kaldi.mk
echo "# Environment configuration" >> kaldi.mk
echo >> kaldi.mk
if [ -n "$ENV_CXXFLAGS" ]; then echo "CXXFLAGS += $ENV_CXXFLAGS" >> kaldi.mk; fi
if [ -n "$ENV_LDFLAGS" ]; then echo "LDFLAGS += $ENV_LDFLAGS" >> kaldi.mk; fi
if [ -n "$ENV_LDLIBS" ]; then echo "LDLIBS += $ENV_LDLIBS" >> kaldi.mk; fi

# We check for slow exp implementation just before we exit. This check uses
# and possibly modifies the kaldi.mk file that we just generated.
check_for_slow_expf;
echo "Kaldi has been successfully configured. To compile:

  make -j clean depend; make -j <NCPU>

where <NCPU> is the number of parallel builds you can afford to do. If unsure,
use the smaller of the number of CPUs or the amount of RAM in GB divided by 2,
to stay within safe limits. 'make -j' without the numeric value may not limit
the number of parallel jobs at all, and overwhelm even a powerful workstation,
since Kaldi build is highly parallelized."
exit 0<|MERGE_RESOLUTION|>--- conflicted
+++ resolved
@@ -556,15 +556,9 @@
   fi
 }
 
-<<<<<<< HEAD
-function linux_atlas_failure {
-  echo ATLASINC = $ATLASROOT/include/atlas >> kaldi.mk
-  echo ATLASLIBS = [somewhere]/atlas/liblapack.a [somewhere]/atlas/libcblas.a [somewhere]/atlas/libatlas.a [somewhere]/atlas/libf77blas.a $ATLASLIBDIR >> kaldi.mk
-=======
 function linux_configure_atlas_failure {
   echo ATLASINC = $ATLASROOT/include >> kaldi.mk
   echo ATLASLIBS = [somewhere]/liblapack.a [somewhere]/libcblas.a [somewhere]/libatlas.a [somewhere]/libf77blas.a $ATLASLIBDIR >> kaldi.mk
->>>>>>> f8cb5ccc
   echo >> kaldi.mk
 
   echo "** $* ***"
@@ -637,13 +631,8 @@
     [ ! -f $f ] && return 1;
   done
   libdir=$(dirname $(echo $ATLASLIBS | awk '{print $1}'))
-<<<<<<< HEAD
-  [ -z "$libdir" ] && echo "Error getting libdir in linux_configure_redhat_fat" && exit 1;
-  echo ATLASINC = $ATLASROOT/include/atlas >> kaldi.mk
-=======
   [ -z "$libdir" ] && echo "Error getting libdir in linux_configure_atlas_redhat_fat" && exit 1;
   echo ATLASINC = $ATLASROOT/include >> kaldi.mk
->>>>>>> f8cb5ccc
   echo ATLASLIBS = $ATLASLIBS -Wl,-rpath=$libdir >> kaldi.mk
   echo >> kaldi.mk
   echo "Successfully configured for red hat [dynamic libraries, fat] with ATLASLIBS =$ATLASLIBS"
@@ -654,13 +643,8 @@
 
   if [ -z $ATLASLIBDIR ]; then # Note: it'll pick up the last one below.
     for dir in /usr{,/local}/lib{64,}{,/atlas,/atlas-sse2,/atlas-sse3} \
-<<<<<<< HEAD
-       /usr/local/atlas/lib{,64} `pwd`/../tools/ATLAS/build/install/lib/ $ATLASROOT/atlas/lib; do
-     linux_check_static &&  ATLASLIBDIR=$dir
-=======
        /usr/local/atlas/lib{,64} `pwd`/../tools/ATLAS/build/install/lib/ $ATLASROOT/lib; do
      linux_atlas_check_static && ATLASLIBDIR=$dir
->>>>>>> f8cb5ccc
     done
     if [ -z $ATLASLIBDIR ]; then # Note: it'll pick up the last one below.
       echo "Could not find libatlas.a in any of the generic-Linux places, but we'll try other stuff..."
@@ -703,7 +687,6 @@
   echo "Successfully configured for Linux [static libraries] with ATLASLIBS =$ATLASLIBS"
 }
 
-<<<<<<< HEAD
 function linux_check_dynamic {
   # will exit with success if $dir seems to contain ATLAS libraries with
   # right architecture (compatible with default "nm")
@@ -789,8 +772,6 @@
   echo "Successfully configured for Linux [dynamic libraries] with ATLASLIBS =$ATLASLIBS"
 }
 
-=======
->>>>>>> f8cb5ccc
 #############################    CONFIGURATION    #############################
 
 # If configuration sets any of these variables, we will switch the external
