--- conflicted
+++ resolved
@@ -39,20 +39,12 @@
 #        # addition of the the --android-includes flag because the toolchains
 #        # produced by the Android NDK don't always include the C++ stdlib
 #        # headers in the normal cross compile include path.
-<<<<<<< HEAD
-# --host=aarch64-linux-android 
-=======
 # --host=aarch64-linux-android
->>>>>>> 1221510e
 #        # support for 64bit ARMv8(AArch64) architecture in Android.
 
 # This should be incremented after any significant change to the configure
 # script, i.e. any change affecting kaldi.mk or the build system as a whole.
-<<<<<<< HEAD
-CONFIGURE_VERSION=7
-=======
 CONFIGURE_VERSION=10
->>>>>>> 1221510e
 
 if ! [ -x "$PWD/configure" ]; then
   echo 'You must run "configure" from the src/ directory.'
@@ -423,11 +415,7 @@
           MIN_UNSUPPORTED_GCC_VER="7.0"
           MIN_UNSUPPORTED_GCC_VER_NUM=70000;
         ;;
-<<<<<<< HEAD
-        10_*)
-=======
         9_2 | 9_* | 10_*)
->>>>>>> 1221510e
           MIN_UNSUPPORTED_GCC_VER="8.0"
           MIN_UNSUPPORTED_GCC_VER_NUM=80000;
         ;;
@@ -441,17 +429,6 @@
       fi
     fi
 
-<<<<<<< HEAD
-    case $CUDA_VERSION in
-      5_5) CUDA_ARCH="-gencode arch=compute_20,code=sm_20 -gencode arch=compute_30,code=sm_30 -gencode arch=compute_35,code=sm_35" ;;
-      6_*) CUDA_ARCH="-gencode arch=compute_20,code=sm_20 -gencode arch=compute_30,code=sm_30 -gencode arch=compute_35,code=sm_35 -gencode arch=compute_50,code=sm_50" ;;
-      7_*) CUDA_ARCH="-gencode arch=compute_20,code=sm_20 -gencode arch=compute_30,code=sm_30 -gencode arch=compute_35,code=sm_35 -gencode arch=compute_50,code=sm_50 -gencode arch=compute_52,code=sm_53" ;;
-      8_*) CUDA_ARCH="-gencode arch=compute_20,code=sm_20 -gencode arch=compute_30,code=sm_30 -gencode arch=compute_35,code=sm_35 -gencode arch=compute_50,code=sm_50 -gencode arch=compute_52,code=sm_53 -gencode arch=compute_60,code=sm_60 -gencode arch=compute_61,code=sm_61" ;;
-      9_*) CUDA_ARCH="-gencode arch=compute_30,code=sm_30 -gencode arch=compute_35,code=sm_35 -gencode arch=compute_50,code=sm_50 -gencode arch=compute_52,code=sm_52 -gencode arch=compute_60,code=sm_60 -gencode arch=compute_61,code=sm_61 -gencode arch=compute_70,code=sm_70" ;;
-      10_*) CUDA_ARCH="-gencode arch=compute_30,code=sm_30 -gencode arch=compute_35,code=sm_35 -gencode arch=compute_50,code=sm_50 -gencode arch=compute_52,code=sm_52 -gencode arch=compute_60,code=sm_60 -gencode arch=compute_61,code=sm_61 -gencode arch=compute_70,code=sm_70 -gencode arch=compute_73,code=sm_73" ;;
-      *) echo "Unsupported CUDA_VERSION (CUDA_VERSION=$CUDA_VERSION), please report it to Kaldi mailing list, together with 'nvcc -h' or 'ptxas -h' which lists allowed -gencode values..."; exit 1 ;;
-    esac
-=======
     if [ -z "$CUDA_ARCH" ]; then
       case $CUDA_VERSION in
         5_5) CUDA_ARCH="-gencode arch=compute_30,code=sm_30 -gencode arch=compute_35,code=sm_35" ;;
@@ -463,7 +440,6 @@
         *) echo "Unsupported CUDA_VERSION (CUDA_VERSION=$CUDA_VERSION), please report it to Kaldi mailing list, together with 'nvcc -h' or 'ptxas -h' which lists allowed -gencode values..."; exit 1 ;;
       esac
     fi
->>>>>>> 1221510e
 
     echo "Using CUDA toolkit $CUDATKDIR (nvcc compiler and runtime libraries)"
     echo >> kaldi.mk
