// cudadecoder/batched-threaded-cuda-decoder.cc
//
// Copyright (c) 2019, NVIDIA CORPORATION.  All rights reserved.
// Hugo Braun, Justin Luitjens, Ryan Leary
//
// Licensed under the Apache License, Version 2.0 (the "License");
// you may not use this file except in compliance with the License.
// You may obtain a copy of the License at
//
//     http://www.apache.org/licenses/LICENSE-2.0
//
// Unless required by applicable law or agreed to in writing, software
// distributed under the License is distributed on an "AS IS" BASIS,
// WITHOUT WARRANTIES OR CONDITIONS OF ANY KIND, either express or implied.
// See the License for the specific language governing permissions and
// limitations under the License.

#define SLEEP_BACKOFF_NS 500
#define SLEEP_BACKOFF_S ((double)SLEEP_BACKOFF_NS/1e9)
#if HAVE_CUDA == 1

#include "cudadecoder/batched-threaded-cuda-decoder.h"
#include "base/kaldi-utils.h"
#include <nvToolsExt.h>

namespace kaldi {
namespace cuda_decoder {

void BatchedThreadedCudaDecoder::Initialize(
    const fst::Fst<fst::StdArc> &decode_fst, const nnet3::AmNnetSimple &am_nnet,
    const TransitionModel &trans_model) {
  KALDI_LOG << "BatchedThreadedCudaDecoder Initialize with "
            << config_.num_control_threads << " control threads, "
            << config_.num_worker_threads << " worker threads"
            << " and batch size " << config_.max_batch_size;

  am_nnet_ = &am_nnet;
  trans_model_ = &trans_model;
  cuda_fst_.Initialize(decode_fst, trans_model_);

  feature_info_ = new OnlineNnet2FeaturePipelineInfo(config_.feature_opts);
  feature_info_->ivector_extractor_info.use_most_recent_ivector = true;
  feature_info_->ivector_extractor_info.greedy_ivector_extractor = true;

  // initialize threads and save their contexts so we can join them later
  thread_contexts_.resize(config_.num_control_threads);

  // create work queue
  pending_task_queue_ = new TaskState *[config_.max_pending_tasks + 1];
  tasks_front_ = 0;
  tasks_back_ = 0;

  // ensure all allocations/kernels above are complete before launching threads
  // in different streams.
  cudaStreamSynchronize(cudaStreamPerThread);

  // Create threadpool for CPU work
  work_pool_ = new ThreadPool(config_.num_worker_threads);

  exit_ = false;
  numStarted_ = 0;

  // start workers
  for (int i = 0; i < config_.num_control_threads; i++) {
    thread_contexts_[i] =
        std::thread(&BatchedThreadedCudaDecoder::ExecuteWorker, this, i);
  }

  // wait for threads to start to ensure allocation time isn't in the timings
  while (numStarted_ < config_.num_control_threads)
    kaldi::Sleep(SLEEP_BACKOFF_S);
}
void BatchedThreadedCudaDecoder::Finalize() {

  // Tell threads to exit and join them
  exit_ = true;

  for (int i = 0; i < config_.num_control_threads; i++) {
    thread_contexts_[i].join();
  }

  cuda_fst_.Finalize();

  delete feature_info_;
  delete work_pool_;
  delete[] pending_task_queue_;
}

// query a specific key to see if compute on it is complete
bool BatchedThreadedCudaDecoder::isFinished(const std::string &key) {
  tasks_lookup_mutex_.lock();
  auto it = tasks_lookup_.find(key);
  KALDI_ASSERT(it != tasks_lookup_.end());
  tasks_lookup_mutex_.unlock();
  return it->second.finished;
}

// remove an audio file from the decoding and clean up resources
void BatchedThreadedCudaDecoder::CloseDecodeHandle(const std::string &key) {
  tasks_lookup_mutex_.lock();
  auto it = tasks_lookup_.find(key);
  KALDI_ASSERT(it != tasks_lookup_.end());
  tasks_lookup_mutex_.unlock();

  TaskState &task = it->second;

  // wait for task to finish processing
  while (task.finished != true)
    kaldi::Sleep(SLEEP_BACKOFF_S);

  tasks_lookup_mutex_.lock();
  tasks_lookup_.erase(it);
  tasks_lookup_mutex_.unlock();
}

// Adds a decoding task to the decoder
void BatchedThreadedCudaDecoder::OpenDecodeHandle(const std::string &key,
                                                  const WaveData &wave_data) {

  // ensure key is unique
  tasks_lookup_mutex_.lock();
  KALDI_ASSERT(tasks_lookup_.end() == tasks_lookup_.find(key));

  // Create a new task in lookup map
  TaskState *task = &tasks_lookup_[key];
  tasks_lookup_mutex_.unlock();

  task->Init(key, wave_data);

  work_pool_->enqueue(&BatchedThreadedCudaDecoder::ComputeOneFeature, this,
                      task);
}

// Add a decoding task to the decoder with a passed array of samples
void BatchedThreadedCudaDecoder::OpenDecodeHandle(
    const std::string &key, const VectorBase<BaseFloat> &wave_data,
    float sample_rate) {
  // ensure key is unique
  tasks_lookup_mutex_.lock();
  KALDI_ASSERT(tasks_lookup_.end() == tasks_lookup_.find(key));

  // Create a new task in lookup map
  TaskState *task = &tasks_lookup_[key];
  tasks_lookup_mutex_.unlock();

  task->Init(key, wave_data, sample_rate);

  work_pool_->enqueue(&BatchedThreadedCudaDecoder::ComputeOneFeature, this,
                      task);
}

bool BatchedThreadedCudaDecoder::GetRawLattice(const std::string &key,
                                               Lattice *lat) {
  nvtxRangePushA("GetRawLattice");
  tasks_lookup_mutex_.lock();
  auto it = tasks_lookup_.find(key);
  KALDI_ASSERT(it != tasks_lookup_.end());
  tasks_lookup_mutex_.unlock();

  TaskState *task = &it->second;

  // wait for task to finish.  This should happens automatically without
  // intervention from the master thread.
  while (task->finished == false)
    kaldi::Sleep(SLEEP_BACKOFF_S);

  // GetRawLattice on a determinized lattice is not supported (Per email from
  // DanP)
  KALDI_ASSERT(task->determinized == false);

  if (task->error) {
    nvtxRangePop();
    return false;
  }
  // Store off the lattice
  *lat = task->lat;
  nvtxRangePop();
  return true;
}

bool BatchedThreadedCudaDecoder::GetLattice(const std::string &key,
                                            CompactLattice *clat) {
  nvtxRangePushA("GetLattice");
  tasks_lookup_mutex_.lock();
  auto it = tasks_lookup_.find(key);
  KALDI_ASSERT(it != tasks_lookup_.end());
  tasks_lookup_mutex_.unlock();

  TaskState *task = &it->second;

  // wait for task to finish.  This should happens automatically without
  // intervention from the master thread.
  while (task->finished == false)
    kaldi::Sleep(SLEEP_BACKOFF_S);

  if (task->error) {
    nvtxRangePop();
    return false;
  }

  // if user has not requested a determinized lattice from the decoder then we
  // must
  // determinize it here since it was done done already.
  if (!config_.determinize_lattice && task->determinized == false) {
    // Determinzation was not done by worker threads so do it here
    DeterminizeOneLattice(task);
  }
  *clat = task->dlat; // grab compact lattice
  nvtxRangePop();
  return true;
}

// Adds task to the PendingTaskQueue
void BatchedThreadedCudaDecoder::AddTaskToPendingTaskQueue(TaskState *task) {
  tasks_add_mutex_.lock();
  if (NumPendingTasks() == config_.max_pending_tasks) {
    // task queue is full launch a new thread to add this task and exit to make
    // room for other work
    work_pool_->enqueue(&BatchedThreadedCudaDecoder::AddTaskToPendingTaskQueue,
                        this, task);
  } else {
    // there is room so let's add it
    // insert into pending task queue
    pending_task_queue_[tasks_back_] = task;
    // printf("New task: %p:%s, loc: %d\n", task, key.c_str(),
    // (int)tasks_back_);
    tasks_back_ = (tasks_back_ + 1) % (config_.max_pending_tasks + 1);
  }
  tasks_add_mutex_.unlock();
}

// Attempts to fill the batch from the task queue.  May not fully fill the
// batch.
void BatchedThreadedCudaDecoder::AquireAdditionalTasks(
    CudaDecoder &cuda_decoder, ChannelState &channel_state,
    std::vector<TaskState *> &tasks) {
  std::vector<ChannelId> &channels = channel_state.channels;
  std::vector<ChannelId> &free_channels = channel_state.free_channels;

  int tasksRequested = free_channels.size();
  int tasksAssigned = 0;

  tasks_mutex_.lock(); // lock required because front might change from other
                       // workers
  {
    // compute number of tasks to grab
    int tasksAvailable = NumPendingTasks();
    tasksAssigned = std::min(tasksAvailable, tasksRequested);

    // grab tasks
    for (int i = 0; i < tasksAssigned; i++) {
      // printf("%d, Assigned task[%d]: %p\n", i, (int)tasks_front_,
      // pending_task_queue_[tasks_front_]);
      tasks.push_back(pending_task_queue_[tasks_front_]);
      tasks_front_ = (tasks_front_ + 1) % (config_.max_pending_tasks + 1);
    }
  }
  tasks_mutex_.unlock();

  if (tasksAssigned > 0) {
    // for each assigned tasks we have to do a little bookkeeping

    // list of channels that need initialization
    std::vector<ChannelId> init_channels(tasksAssigned);

    for (int i = 0; i < tasksAssigned; i++) {
      // assign a free channel
      ChannelId channel = free_channels.back();
      free_channels.pop_back();

      // add channel to processing list
      channels.push_back(channel);
      // add new channel to initialization list
      init_channels[i] = channel;
    }

    // Setup cuda_decoder channels
    cuda_decoder.InitDecoding(init_channels);
  }
}

// Computes NNET3 across the tasks[first,tasks.size())
void BatchedThreadedCudaDecoder::ComputeBatchNnet(
    nnet3::NnetBatchComputer &computer, int32 first,
    std::vector<TaskState *> &tasks) {
  nvtxRangePushA("NNET3");

  bool output_to_cpu = false;
  int32 online_ivector_period = 0;
  int max_pending_minibatches =
      0; // zero means unlimited.  This API call should not block then.

  // list of nnet tasks for each batch
  std::vector<std::vector<nnet3::NnetInferenceTask>> nnet_tasks(tasks.size());

  // for all new batches enqueue up nnet work.
  for (int i = first; i < tasks.size(); i++) {
    TaskState &task = *tasks[i];
    Vector<BaseFloat> &ivector_features = task.ivector_features;
    Matrix<BaseFloat> &input_features = task.input_features;
    std::vector<nnet3::NnetInferenceTask> &ntasks = nnet_tasks[i];

<<<<<<< HEAD
    Vector<BaseFloat>* ifeat=NULL;
    if (ivector_features.Dim()>0) {
      ifeat=&ivector_features;
    }
    // create task list
    computer.SplitUtteranceIntoTasks(output_to_cpu, input_features,
                                     ifeat, NULL,
=======
    Vector<BaseFloat> *ifeat = NULL;
    if (ivector_features.Dim() > 0) {
      ifeat = &ivector_features;
    }
    // create task list
    computer.SplitUtteranceIntoTasks(output_to_cpu, input_features, ifeat, NULL,
>>>>>>> 43e9c69f
                                     online_ivector_period, &ntasks);
    
    // Add tasks to computer
    for (size_t j = 0; j < ntasks.size(); j++) {
      computer.AcceptTask(&ntasks[j], max_pending_minibatches);
    }
  }

  // process all minibatches, we allow partial minibatches but this should only
  // occur on the last iteration
  bool allow_partial_minibatch = true;
  while (computer.Compute(allow_partial_minibatch))
    ;

  // Extract Posteriors
  for (int i = first; i < tasks.size(); i++) {
    TaskState &task = *tasks[i];
    CuMatrix<BaseFloat> &posteriors = task.posteriors;
    MergeTaskOutput(nnet_tasks[i], &posteriors);

    // nnet output is no longer necessary as we have copied the output out
    nnet_tasks[i].resize(0);

    // featurs are no longer needed so free memory
    task.ivector_features.Resize(0);
    task.input_features.Resize(0, 0);
  }

  nvtxRangePop();
}

// Computes Features for a single decode instance.
void BatchedThreadedCudaDecoder::ComputeOneFeature(TaskState *task_) {
  nvtxRangePushA("ComputeOneFeature");
  TaskState &task = *task_;
  Vector<BaseFloat> &ivector_features = task.ivector_features;
  Matrix<BaseFloat> &input_features = task.input_features;

  // create decoding state
  OnlineNnet2FeaturePipeline feature(*feature_info_);

  // Accept waveforms
  feature.AcceptWaveform(
      task.sample_frequency,
      SubVector<BaseFloat>(*task.wave_samples, 0, task.wave_samples->Dim()));
  feature.InputFinished();
  // All frames should be ready here
  int32 numFrames = feature.NumFramesReady();
<<<<<<< HEAD

=======
  // If we don't have anything to do, we must return now
  if (numFrames == 0) {
    task_->finished = true;
    return;
  }
>>>>>>> 43e9c69f
  int32 input_dim = feature.InputFeature()->Dim();

  std::vector<int> frames(numFrames);
  // create list of frames
  for (int j = 0; j < numFrames; j++)
    frames[j] = j;

  // Copy Features
  input_features.Resize(numFrames, input_dim);
  feature.InputFeature()->GetFrames(frames, &input_features);
<<<<<<< HEAD
 
  //Ivectors are optional, if they were not provided skip this step
  if(feature.IvectorFeature()!=NULL) { 
=======

  // Ivectors are optional, if they were not provided skip this step
  if (feature.IvectorFeature() != NULL) {
>>>>>>> 43e9c69f
    int32 ivector_dim = feature.IvectorFeature()->Dim();
    ivector_features.Resize(ivector_dim);

    // Copy Features
    feature.IvectorFeature()->GetFrame(numFrames - 1, &ivector_features);
  }
  nvtxRangePop();

  AddTaskToPendingTaskQueue(task_);
}

// Allocates decodables for tasks in the range of tasks[first,tasks.size())
void BatchedThreadedCudaDecoder::AllocateDecodables(
    int32 first, std::vector<TaskState *> &tasks,
    std::vector<CudaDecodableInterface *> &decodables) {
  // Create mapped decodable here
  for (int i = first; i < tasks.size(); i++) {
    CuMatrix<BaseFloat> &posteriors = tasks[i]->posteriors;
    decodables.push_back(
        new DecodableCuMatrixMapped(*trans_model_, posteriors, 0));
  }
}

// Removes all completed channels from the channel list.
// Also enqueues up work for post processing
void BatchedThreadedCudaDecoder::RemoveCompletedChannels(
    CudaDecoder &cuda_decoder, ChannelState &channel_state,
    std::vector<CudaDecodableInterface *> &decodables,
    std::vector<TaskState *> &tasks) {

  std::vector<ChannelId> &channels = channel_state.channels;
  std::vector<ChannelId> &free_channels = channel_state.free_channels;
  std::vector<ChannelId> &completed_channels = channel_state.completed_channels;

  // Here we will reorder arrays to put finished decodes at the end
  int cur = 0; // points to the current unchecked decode
  int back = tasks.size() - completed_channels.size() -
             1; // points to the last unchecked decode

  // for each active channel
  // scan channels to find finished decodes
  // move finished decodes to the end
  for (int i = 0; i < channels.size(); i++) {
    ChannelId channel = channels[cur];
    int numDecoded = cuda_decoder.NumFramesDecoded(channel);
    int toDecode = decodables[cur]->NumFramesReady();

    if (toDecode == numDecoded) { // if current task is completed
      // add channel to free and completed queues
      completed_channels.push_back(channel);
      free_channels.push_back(channel);

      // Rearrange queues,
      // move this element to end and end to this spot
      std::swap(tasks[cur], tasks[back]);
      std::swap(channels[cur], channels[back]);
      std::swap(decodables[cur], decodables[back]);

      // back is a completed decode so decrement it
      back--;
    } else {
      // not completed move to next task
      cur++;
    } // end if completed[cur]
  }   // end for loop

  // removing finished channels from list
  channels.resize(cur);
}

// Post decode some channels will be complete
// For those channels we need to
//  free up the channel
//  get and determinize the lattice
//
void BatchedThreadedCudaDecoder::PostDecodeProcessing(
    CudaDecoder &cuda_decoder, ChannelState &channel_state,
    std::vector<CudaDecodableInterface *> &decodables,
    std::vector<TaskState *> &tasks) {
  std::vector<ChannelId> &channels = channel_state.channels;
  std::vector<ChannelId> &completed_channels = channel_state.completed_channels;

  // Generate lattices for GetRawLattice
  std::vector<Lattice *> lattices(completed_channels.size());
  for (int i = 0; i < completed_channels.size(); i++) {
    // reverse order of lattices to match channel order
    // tasks order was reversed when reordering to the back
    lattices[i] = &(tasks[tasks.size() - i - 1]->lat);
  }

  // Get best path for completed tasks
  cuda_decoder.GetRawLattice(completed_channels, lattices, true);

  // clean up datastructures for completed tasks
  for (int i = channels.size(); i < tasks.size(); i++) {
    delete decodables[i];
    tasks[i]->posteriors.Resize(0, 0);
  }

  if (config_.determinize_lattice) {
    nvtxRangePushA("DeterminizeLattice");
    // One more step to do on the tasks.  Determinize will mark task as
    // finished.
    for (int i = channels.size(); i < tasks.size(); i++) {
      work_pool_->enqueue(&BatchedThreadedCudaDecoder::DeterminizeOneLattice,
                          this, tasks[i]);
    }
    nvtxRangePop();
  } else {
    // Task is done and ready for consumption
    for (int i = channels.size(); i < tasks.size(); i++) {
      // notify master threads this work is complete
      tasks[i]->finished = true;
      ;
    }
  }

  tasks.resize(channels.size());
  decodables.resize(channels.size());
  completed_channels.resize(0);
}
void BatchedThreadedCudaDecoder::DeterminizeOneLattice(TaskState *task) {
  nvtxRangePush("DeterminizeOneLattice");
  // Note this destroys the original raw lattice
  DeterminizeLatticePhonePrunedWrapper(*trans_model_, &task->lat,
                                       config_.decoder_opts.lattice_beam,
                                       &(task->dlat), config_.det_opts);
  task->determinized = true;
  task->finished = true;
  nvtxRangePop();
}

void BatchedThreadedCudaDecoder::ExecuteWorker(int threadId) {
  // Initialize this threads device
  CuDevice::Instantiate();

  // Data structures that are reusable across decodes but unique to each thread
  CudaDecoder cuda_decoder(cuda_fst_, config_.decoder_opts,
                           config_.max_batch_size);
  nnet3::NnetBatchComputer computer(config_.compute_opts, am_nnet_->GetNnet(),
                                    am_nnet_->Priors());

  ChannelState channel_state;

  std::vector<TaskState *> tasks; // The state for each decode
  std::vector<CudaDecodableInterface *> decodables;

  // Initialize reuseable data structures
  {
    channel_state.channels.reserve(config_.max_batch_size);
    channel_state.free_channels.reserve(config_.max_batch_size);
    channel_state.completed_channels.reserve(config_.max_batch_size);
    tasks.reserve(config_.max_batch_size);
    decodables.reserve(config_.max_batch_size);

    // add all channels to free channel list
    for (int i = 0; i < config_.max_batch_size; i++) {
      channel_state.free_channels.push_back(i);
    }
  }

  numStarted_++; // Tell master I have started

  // main control loop.  At each iteration a thread will see if it has been
  // asked to shut
  // down.  If it has it will exit.  This loop condition will only be processed
  // if all
  // other work assigned to this thread has been processed.
  while (!exit_) {

    // main processing loop.  At each iteration the thread will do the
    // following:
    // 1) Attempt to grab more work.
    // 2) Initialize any new work
    // do
    // 3) Process work in a batch
    // while(free_channels<drain_count)
    // 4) Postprocess any completed work
    do {
      // 1) attempt to fill the batch
      if (tasks_front_ != tasks_back_) { // if work is available grab more work

        int start = tasks.size(); // Save the current assigned tasks size

        AquireAdditionalTasks(cuda_decoder, channel_state, tasks);

        // New tasks are now in the in tasks[start,tasks.size())
        if (start != tasks.size()) { // if there are new tasks
          ComputeBatchNnet(computer, start, tasks);
          AllocateDecodables(start, tasks, decodables);
        }
      } // end if(tasks_front_!=tasks_back_)

      // check if there is no active work on this thread.
      // This can happen if another thread was assigned the work.
      if (tasks.size() == 0) {
        //Thread is spinning waiting for work.  Backoff.
        kaldi::Sleep(SLEEP_BACKOFF_S);
        break;
      }

      // try/catch to catch and report errors inside decoder.
      // errors can be recoverable or non-recoverable
      // unrecoverable errors will assert
      // recoverable errors will cancel the batch (output empty lattice)
      // and print a warning.
      // There should be no errors and this is just a sanity check
      try {
        // This is in a loop in case we want to drain the batch a little.
        // Draining the batch will cause initialization tasks to be batched.
        do {
          // 3) Process outstanding work in a batch
          // Advance decoding on all open channels
          cuda_decoder.AdvanceDecoding(channel_state.channels, decodables);

          // Adjust channel state for all completed decodes
          RemoveCompletedChannels(cuda_decoder, channel_state, decodables,
                                  tasks);

          // do loop repeates until we meet drain size or run out of work
        } while (channel_state.completed_channels.size() <
                     config_.batch_drain_size &&
                 channel_state.channels.size() > 0);

        // 4) Post process work.  This reorders completed work to the end,
        // copies results outs, and cleans up data structures
        PostDecodeProcessing(cuda_decoder, channel_state, decodables, tasks);

        // if the number of free channels is small repeat decoding loop to free
        // up more channels
      } catch (CudaDecoderException e) {
        // Code to catch errors.  Most errors are unrecoverable but a user can
        // mark them
        // recoverable which will cancel the entire batch but keep processing.
        if (!e.recoverable) {
          bool UNRECOVERABLE_EXCEPTION = false;
          KALDI_LOG << "Error unrecoverable cuda decoder error '" << e.what()
                    << "'\n";
          KALDI_ASSERT(UNRECOVERABLE_EXCEPTION);
        } else {
          KALDI_LOG << "Error recoverable cuda decoder error '" << e.what()
                    << "'\n";
          KALDI_LOG << "    Aborting batch for recovery.  Canceling the "
                       "following decodes:\n";
          //Cancel all outstanding tasks
          for (int i = 0; i < tasks.size(); i++) {
            // move all channels to free channel queue
            ChannelId channel = channel_state.channels[i];
            channel_state.free_channels.push_back(channel);

            TaskState &task = *(tasks[i]);
            KALDI_LOG << "      Canceled: " << task.key << "\n";

            // set error flag
            task.error = true;
            task.error_string = e.what();

            // cleanup memory
            delete decodables[i];
            task.posteriors.Resize(0, 0);

            // notifiy master decode is finished
            task.finished = true;
          }
          tasks.resize(0);
          channel_state.channels.resize(0);
          decodables.resize(0);
        }
      }
    } while (tasks.size() > 0); // more work don't check exit condition
  } // end while(!exit_)
} // end ExecuteWorker

}  // end namespace cuda_decoder
}  // end namespace kaldi

#endif  // HAVE_CUDA == 1<|MERGE_RESOLUTION|>--- conflicted
+++ resolved
@@ -300,24 +300,14 @@
     Matrix<BaseFloat> &input_features = task.input_features;
     std::vector<nnet3::NnetInferenceTask> &ntasks = nnet_tasks[i];
 
-<<<<<<< HEAD
     Vector<BaseFloat>* ifeat=NULL;
     if (ivector_features.Dim()>0) {
       ifeat=&ivector_features;
     }
     // create task list
-    computer.SplitUtteranceIntoTasks(output_to_cpu, input_features,
-                                     ifeat, NULL,
-=======
-    Vector<BaseFloat> *ifeat = NULL;
-    if (ivector_features.Dim() > 0) {
-      ifeat = &ivector_features;
-    }
-    // create task list
     computer.SplitUtteranceIntoTasks(output_to_cpu, input_features, ifeat, NULL,
->>>>>>> 43e9c69f
                                      online_ivector_period, &ntasks);
-    
+
     // Add tasks to computer
     for (size_t j = 0; j < ntasks.size(); j++) {
       computer.AcceptTask(&ntasks[j], max_pending_minibatches);
@@ -364,15 +354,11 @@
   feature.InputFinished();
   // All frames should be ready here
   int32 numFrames = feature.NumFramesReady();
-<<<<<<< HEAD
-
-=======
   // If we don't have anything to do, we must return now
   if (numFrames == 0) {
     task_->finished = true;
     return;
   }
->>>>>>> 43e9c69f
   int32 input_dim = feature.InputFeature()->Dim();
 
   std::vector<int> frames(numFrames);
@@ -383,15 +369,8 @@
   // Copy Features
   input_features.Resize(numFrames, input_dim);
   feature.InputFeature()->GetFrames(frames, &input_features);
-<<<<<<< HEAD
- 
-  //Ivectors are optional, if they were not provided skip this step
-  if(feature.IvectorFeature()!=NULL) { 
-=======
-
   // Ivectors are optional, if they were not provided skip this step
   if (feature.IvectorFeature() != NULL) {
->>>>>>> 43e9c69f
     int32 ivector_dim = feature.IvectorFeature()->Dim();
     ivector_features.Resize(ivector_dim);
 
