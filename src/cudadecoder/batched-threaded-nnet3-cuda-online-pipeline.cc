--- conflicted
+++ resolved
@@ -39,8 +39,8 @@
 const double kSleepForCpuFeatures = 1e-3;
 const double kSleepForChannelAvailable = 1e-3;
 
-BatchedThreadedNnet3CudaOnlinePipeline::
-    ~BatchedThreadedNnet3CudaOnlinePipeline() {
+BatchedThreadedNnet3CudaOnlinePipeline::~BatchedThreadedNnet3CudaOnlinePipeline(
+) {
   // The destructor races with callback completion. Even if all callbacks have
   // finished, the counter may (non-deterministically) lag behind by a few ms.
   // Deleting the object when all callbacks had been called is UB: the variable
@@ -90,23 +90,11 @@
 
   d_all_log_posteriors_.Resize(max_batch_size_ * output_frames_per_chunk_,
                                trans_model_->NumPdfs(), kUndefined);
-<<<<<<< HEAD
-  available_channels_.resize(config_.num_channels);
-  channels_info_.reset(new std::vector<ChannelInfo>(config_.num_channels));
-  is_end_of_segment_.resize(config_.max_batch_size);
-  is_end_of_stream_.resize(config_.max_batch_size);
-  lattice_callbacks_.reserve(config_.num_channels);
-  best_path_callbacks_.reserve(config_.num_channels);
-  std::iota(available_channels_.begin(), available_channels_.end(),
-            0);  // 0,1,2,3..
-  corr_id2channel_.reserve(config_.num_channels);
-=======
   lattice_callbacks_.reserve(num_channels_);
   best_path_callbacks_.reserve(num_channels_);
   std::iota(available_channels_.begin(), available_channels_.end(),
             0);  // 0,1,2,3..
   corr_id2channel_.reserve(num_channels_);
->>>>>>> 26b9f648
 
   // Feature extraction
   if (config_.use_gpu_feature_extraction) {
@@ -136,26 +124,13 @@
 }
 
 void BatchedThreadedNnet3CudaOnlinePipeline::SetLatticeCallback(
-<<<<<<< HEAD
-    CorrelationID corr_id, const LatticeCallback &callback) {
-  SegmentedResultsCallback segmented_callback =
-      [=](SegmentedLatticeCallbackParams params) {
-=======
     CorrelationID corr_id, LatticeCallback &&callback) {
   SegmentedResultsCallback segmented_callback =
       [callback = std::move(callback)](SegmentedLatticeCallbackParams& params) {
->>>>>>> 26b9f648
         if (params.results.empty()) {
           KALDI_WARN << "Empty result for callback";
           return;
         }
-<<<<<<< HEAD
-        CompactLattice &clat = params.results[0].GetLatticeResult();
-        callback(clat);
-      };
-  SetLatticeCallback(corr_id, segmented_callback,
-                     CudaPipelineResult::RESULT_TYPE_LATTICE);
-=======
         CompactLattice *clat = params.results[0].GetLatticeResult();
         callback(*clat);
       };
@@ -175,7 +150,6 @@
   std::lock_guard<std::mutex> lk(map_callbacks_m_);
   best_path_callbacks_.erase(corr_id);
   best_path_callbacks_.insert({corr_id, std::move(callback)});
->>>>>>> 26b9f648
 }
 
 void BatchedThreadedNnet3CudaOnlinePipeline::SetBestPathCallback(
@@ -188,10 +162,6 @@
     CorrelationID corr_id, SegmentedResultsCallback &&callback,
     const int result_type) {
   std::lock_guard<std::mutex> lk(map_callbacks_m_);
-<<<<<<< HEAD
-  best_path_callbacks_.erase(corr_id);
-  best_path_callbacks_.insert({corr_id, callback});
-=======
   lattice_callbacks_.erase(corr_id);
   lattice_callbacks_.emplace(
     std::piecewise_construct,
@@ -205,15 +175,6 @@
     const int result_type) {
   auto callback = callback_;
   SetLatticeCallback(corr_id, std::move(callback), result_type);
->>>>>>> 26b9f648
-}
-
-void BatchedThreadedNnet3CudaOnlinePipeline::SetLatticeCallback(
-    CorrelationID corr_id, const SegmentedResultsCallback &callback,
-    const int result_type) {
-  std::lock_guard<std::mutex> lk(map_callbacks_m_);
-  lattice_callbacks_.erase(corr_id);
-  lattice_callbacks_.insert({corr_id, {callback, result_type}});
 }
 
 bool BatchedThreadedNnet3CudaOnlinePipeline::TryInitCorrID(
@@ -262,11 +223,7 @@
         new OnlineNnet2FeaturePipeline(*feature_info_));
   }
 
-<<<<<<< HEAD
-  (*channels_info_)[ichannel].Reset();
-=======
   channels_info_[ichannel].Reset();
->>>>>>> 26b9f648
 
   return true;
 }
@@ -483,11 +440,7 @@
 
 void BatchedThreadedNnet3CudaOnlinePipeline::RunBestPathCallbacks(
     const std::vector<CorrelationID> &corr_ids,
-<<<<<<< HEAD
-    const std::vector<int> &channels, const std::vector<bool> &is_last_chunk) {
-=======
     const std::vector<int> &channels) {
->>>>>>> 26b9f648
   std::lock_guard<std::mutex> lk(map_callbacks_m_);
   if (!best_path_callbacks_.empty() && partial_hypotheses_ && end_points_) {
     for (int i = 0; i < corr_ids.size(); ++i) {
@@ -524,11 +477,7 @@
 
       ChannelId ichannel = channels[i];
       CorrelationID corr_id = corr_ids[i];
-<<<<<<< HEAD
-      ChannelInfo &channel_info = (*channels_info_)[ichannel];
-=======
       ChannelInfo &channel_info = channels_info_[ichannel];
->>>>>>> 26b9f648
 
       // End of segment, so we'll reset the decoder
       // We can only do it after the lattice has been generated
@@ -540,19 +489,9 @@
       ++channel_info.segmentid;
 
       // Used by FinalizeDecoding to know if we should cleanup
-<<<<<<< HEAD
-      bool has_lattice_callback = false;
-      decltype(lattice_callbacks_.end()) it_lattice_callback;
-      if (!lattice_callbacks_.empty()) {
-        it_lattice_callback = lattice_callbacks_.find(corr_id);
-        has_lattice_callback =
-            (it_lattice_callback != lattice_callbacks_.end());
-      }
-=======
       auto it_lattice_callback = lattice_callbacks_.find(corr_id);
       bool has_lattice_callback =
           (it_lattice_callback != lattice_callbacks_.end());
->>>>>>> 26b9f648
       if (has_lattice_callback) {
         std::unique_ptr<CallbackWithOptions> lattice_callback(
             new CallbackWithOptions(it_lattice_callback->second));
@@ -605,11 +544,7 @@
   // delete data used for decoding that corr_id
   for (int32 i = 0; i < list_channels_last_chunk_.size(); ++i) {
     uint64_t ichannel = list_channels_last_chunk_[i];
-<<<<<<< HEAD
-    ChannelInfo &channel_info = (*channels_info_)[ichannel];
-=======
     ChannelInfo &channel_info = channels_info_[ichannel];
->>>>>>> 26b9f648
     bool q_was_empty;
     {
       std::lock_guard<std::mutex> lk(channel_info.mutex);
@@ -634,22 +569,14 @@
   for (size_t i = 0; i < is_last_chunk.size(); ++i) {
     bool endpoint_detected = false;
     if (config_.reset_on_endpoint) {
-<<<<<<< HEAD
-      KALDI_ASSERT(end_points_);
-=======
       KALDI_ASSERT(end_points_ && i < end_points_->size());
->>>>>>> 26b9f648
       endpoint_detected = (*end_points_)[i];
     }
     is_end_of_segment_[i] = endpoint_detected || is_last_chunk[i];
     is_end_of_stream_[i] = is_last_chunk[i];
   }
 
-<<<<<<< HEAD
-  RunBestPathCallbacks(corr_ids, channels, is_last_chunk);
-=======
   RunBestPathCallbacks(corr_ids, channels);
->>>>>>> 26b9f648
 
   RunLatticeCallbacks(corr_ids, channels, is_last_chunk);
 }
@@ -685,11 +612,7 @@
   init_decoding_list_channels_.clear();
   for (size_t i = 0; i < is_first_chunk.size(); ++i) {
     int ichannel = channels[i];
-<<<<<<< HEAD
-    ChannelInfo &channel_info = (*channels_info_)[ichannel];
-=======
     ChannelInfo &channel_info = channels_info_[ichannel];
->>>>>>> 26b9f648
 
     bool should_reset_decoder = is_first_chunk[i];
 
@@ -786,11 +709,7 @@
 }
 
 void BatchedThreadedNnet3CudaOnlinePipeline::FinalizeDecoding(int32 ichannel) {
-<<<<<<< HEAD
-  ChannelInfo &channel_info = (*channels_info_)[ichannel];
-=======
   ChannelInfo &channel_info = channels_info_[ichannel];
->>>>>>> 26b9f648
 
   while (true) {
     std::unique_ptr<CallbackWithOptions> callback_w_options;
@@ -817,11 +736,7 @@
       // If this is the end of a segment but not end of stream, we keep the
       // channel open, but we will reset the decoder. Saying that we can reset
       // it now.
-<<<<<<< HEAD
-      (*channels_info_)[ichannel].can_reset_decoder.store(
-=======
       channels_info_[ichannel].can_reset_decoder.store(
->>>>>>> 26b9f648
           true, std::memory_order_release);
     }
 
@@ -891,8 +806,6 @@
       if (channel_info.queue.empty()) break;
     }
   }
-<<<<<<< HEAD
-=======
 }
 
 void BatchedThreadedNnet3CudaOnlinePipeline::SetLatticePostprocessor(
@@ -900,23 +813,13 @@
   lattice_postprocessor_ = lattice_postprocessor;
   lattice_postprocessor_->SetDecoderFrameShift(GetDecoderFrameShiftSeconds());
   lattice_postprocessor_->SetTransitionInformation(&GetTransitionModel());
->>>>>>> 26b9f648
-}
-
-void BatchedThreadedNnet3CudaOnlinePipeline::SetLatticePostprocessor(
-    const std::shared_ptr<LatticePostprocessor> &lattice_postprocessor) {
-  lattice_postprocessor_ = lattice_postprocessor;
-  lattice_postprocessor_->SetDecoderFrameShift(GetDecoderFrameShiftSeconds());
-  lattice_postprocessor_->SetTransitionModel(&GetTransitionModel());
-}
-
-<<<<<<< HEAD
-void BatchedThreadedNnet3CudaOnlinePipeline::
-    WaitForLatticeCallbacks() noexcept {
-  while (n_lattice_callbacks_not_done_.load() != 0) Sleep(kSleepForCallBack);
-}
-
-=======
->>>>>>> 26b9f648
+}
+
+void BatchedThreadedNnet3CudaOnlinePipeline::WaitForLatticeCallbacks()
+    noexcept {
+  while (n_lattice_callbacks_not_done_.load() != 0)
+    Sleep(kSleepForCallBack);
+}
+
 }  // namespace cuda_decoder
 }  // namespace kaldi