--- conflicted
+++ resolved
@@ -27,13 +27,7 @@
 #include <numeric>
 #include <tuple>
 
-<<<<<<< HEAD
-#include "cudadecoder/batched-threaded-nnet3-cuda-online-pipeline.h"
-=======
-#include <nvToolsExt.h>
-
 #include "cudamatrix/cu-common.h"
->>>>>>> 57f8d991
 #include "feat/feature-window.h"
 #include "lat/lattice-functions.h"
 #include "nnet3/nnet-utils.h"
@@ -45,8 +39,8 @@
 const double kSleepForCpuFeatures = 1e-3;
 const double kSleepForChannelAvailable = 1e-3;
 
-BatchedThreadedNnet3CudaOnlinePipeline::~BatchedThreadedNnet3CudaOnlinePipeline(
-) {
+BatchedThreadedNnet3CudaOnlinePipeline::
+    ~BatchedThreadedNnet3CudaOnlinePipeline() {
   // The destructor races with callback completion. Even if all callbacks have
   // finished, the counter may (non-deterministically) lag behind by a few ms.
   // Deleting the object when all callbacks had been called is UB: the variable
@@ -801,15 +795,9 @@
   lattice_postprocessor_->SetTransitionModel(&GetTransitionModel());
 }
 
-<<<<<<< HEAD
-void BatchedThreadedNnet3CudaOnlinePipeline::WaitForLatticeCallbacks() {
+void BatchedThreadedNnet3CudaOnlinePipeline::
+    WaitForLatticeCallbacks() noexcept {
   while (n_lattice_callbacks_not_done_.load() != 0) Sleep(kSleepForCallBack);
-=======
-void BatchedThreadedNnet3CudaOnlinePipeline::WaitForLatticeCallbacks()
-    noexcept {
-  while (n_lattice_callbacks_not_done_.load() != 0)
-    Sleep(kSleepForCallBack);
->>>>>>> 57f8d991
 }
 
 }  // namespace cuda_decoder
