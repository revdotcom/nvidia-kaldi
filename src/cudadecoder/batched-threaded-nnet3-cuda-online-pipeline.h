// cudadecoder/batched-threaded-nnet3-cuda-online-pipeline.h
//
// Copyright (c) 2019, NVIDIA CORPORATION.  All rights reserved.
// Hugo Braun
//
// Licensed under the Apache License, Version 2.0 (the "License");
// you may not use this file except in compliance with the License.
// You may obtain a copy of the License at
//
//     http://www.apache.org/licenses/LICENSE-2.0
//
// Unless required by applicable law or agreed to in writing, software
// distributed under the License is distributed on an "AS IS" BASIS,
// WITHOUT WARRANTIES OR CONDITIONS OF ANY KIND, either express or implied.
// See the License for the specific language governing permissions and
// limitations under the License.

#ifndef KALDI_CUDADECODER_BATCHED_THREADED_NNET3_CUDA_ONLINE_PIPELINE_H_
#define KALDI_CUDADECODER_BATCHED_THREADED_NNET3_CUDA_ONLINE_PIPELINE_H_

#if HAVE_CUDA

#define KALDI_CUDA_DECODER_MIN_NCHANNELS_FACTOR 2

#include <atomic>
#include <thread>

#include "base/kaldi-utils.h"
#include "cudadecoder/batched-static-nnet3.h"
#include "cudadecoder/cuda-decoder.h"
#include "cudadecoder/cuda-pipeline-common.h"
#include "cudadecoder/lattice-postprocessor.h"
#include "cudadecoder/thread-pool-light.h"
#include "cudafeat/online-batched-feature-pipeline-cuda.h"
#include "feat/wave-reader.h"
#include "lat/determinize-lattice-pruned.h"
#include "nnet3/am-nnet-simple.h"
#include "nnet3/nnet-am-decodable-simple.h"
#include "nnet3/nnet-compute.h"
#include "nnet3/nnet-optimize.h"
#include "online2/online-nnet2-feature-pipeline.h"

namespace kaldi {
namespace cuda_decoder {

///\brief Online Streaming Batched Pipeline calling feature extraction, CUDA
/// light Nnet3 driver and CUDA decoder.
///
/// Can handle up to num_channels streaming audio channels in parallel. Each
/// channel is externally identified by an arbitrary 64-bit correlation ID
/// (corr_id). Receives chunks of audio (up to max_batch_size per DecodeBatch()
/// call). Will call a callback with the final lattice once the processing of
/// the final chunk is done.
///
/// For an example on how to use that pipeline, see
/// cudadecoderbin/batched-threaded-wav-nnet3-online.cc
///
/// Feature extraction can be done on GPU, or on a CPU's multithreaded pool.
///
/// Internally reuses the concept of channels and lanes from the CUDA decoder.
struct BatchedThreadedNnet3CudaOnlinePipelineConfig {
  BatchedThreadedNnet3CudaOnlinePipelineConfig()
      : max_batch_size(400),
        num_channels(600),
        num_worker_threads(-1),
        determinize_lattice(true),
        num_decoder_copy_threads(2),
        use_gpu_feature_extraction(true),
        reset_on_endpoint(false) {}
  void Register(OptionsItf *po) {
    po->Register("max-batch-size", &max_batch_size,
                 "The maximum execution batch size."
                 " Larger = better throughput, but slower latency.");
    po->Register("num-channels", &num_channels,
                 "The number of parallel audio channels. This is the maximum"
                 " number of parallel audio channels supported by the pipeline."
                 " This should be larger than max_batch_size.");
    po->Register("cuda-worker-threads", &num_worker_threads,
                 "The total number of CPU threads launched to process CPU"
                 " tasks. -1 = use std::hardware_concurrency().");
    po->Register("determinize-lattice", &determinize_lattice,
                 "Determinize the lattice before output.");
    po->Register("cuda-decoder-copy-threads", &num_decoder_copy_threads,
                 "Advanced - Number of worker threads used in the"
                 " decoder for the host to host copies.");
    po->Register("gpu-feature-extract", &use_gpu_feature_extraction,
<<<<<<< HEAD
                 "Use GPU feature extraction");
=======
                 "Use GPU feature extraction.");
>>>>>>> 26b9f648
    po->Register(
        "reset-on-endpoint", &reset_on_endpoint,
        "Reset a decoder channel when endpoint detected. Do not close stream");

    feature_opts.Register(po);
    decoder_opts.Register(po);
    det_opts.Register(po);
    compute_opts.Register(po);
  }
  int max_batch_size;
  int num_channels;
  int num_worker_threads;
  bool determinize_lattice;
  int num_decoder_copy_threads;
  bool use_gpu_feature_extraction;
  bool reset_on_endpoint;

  OnlineNnet2FeaturePipelineConfig feature_opts;
  CudaDecoderConfig decoder_opts;
  fst::DeterminizeLatticePhonePrunedOptions det_opts;
  nnet3::NnetSimpleComputationOptions compute_opts;

  void CheckAndFixConfigs() {
    KALDI_ASSERT(max_batch_size > 0);
    // Lower bound on nchannels.
    // Using strictly more than max_batch_size because channels are still used
    // when the lattice postprocessing is running. We still want to run full
    // max_batch_size batches in the meantime
    int min_nchannels =
        max_batch_size * KALDI_CUDA_DECODER_MIN_NCHANNELS_FACTOR;
    num_channels = std::max(num_channels, min_nchannels);

    // If not set use number of physical threads
    num_worker_threads = (num_worker_threads > 0)
                             ? num_worker_threads
                             : std::thread::hardware_concurrency();
  }
};

class BatchedThreadedNnet3CudaOnlinePipeline {
 public:
  using CorrelationID = uint64_t;
  typedef std::function<void(const std::string &, bool, bool)> BestPathCallback;
  typedef std::function<void(CompactLattice &)> LatticeCallback;

  BatchedThreadedNnet3CudaOnlinePipeline(
      const BatchedThreadedNnet3CudaOnlinePipelineConfig &config,
      const fst::Fst<fst::StdArc> &decode_fst,
      const nnet3::AmNnetSimple &am_nnet, const TransitionModel &trans_model)
      : config_(config),
        max_batch_size_(config.max_batch_size),
	num_channels_(std::max(max_batch_size_ * KALDI_CUDA_DECODER_MIN_NCHANNELS_FACTOR, config_.num_channels)),
        channels_info_(num_channels_),
        trans_model_(&trans_model),
        am_nnet_(&am_nnet),
        available_channels_(num_channels_),
        partial_hypotheses_(NULL),
        end_points_(NULL),
        is_end_of_segment_(max_batch_size_),
        is_end_of_stream_(max_batch_size_),
        n_samples_valid_(max_batch_size_),
        n_input_frames_valid_(max_batch_size_),
        word_syms_(NULL) {
    config_.compute_opts.CheckAndFixConfigs(am_nnet_->GetNnet().Modulus());
    config_.CheckAndFixConfigs();
    Initialize(decode_fst);
    int num_worker_threads = config_.num_worker_threads;
    thread_pool_ = std::make_unique<ThreadPoolLight>(num_worker_threads);
  }

  ~BatchedThreadedNnet3CudaOnlinePipeline();

  const BatchedThreadedNnet3CudaOnlinePipelineConfig &GetConfig() {
    return config_;
  }

  // Called when a new utterance will be decoded w/ correlation id corr_id
  // When this utterance will be done (when it will receive a chunk with
  // last_chunk=true)
  // If no channels are available, will wait for "wait_for" microseconds
  // Returns true if a channel was available (eventually after waiting for
  // up to wait_for seconds)
  bool TryInitCorrID(CorrelationID corr_id, int wait_for = 0);

  void SetBestPathCallback(CorrelationID corr_id,
                           BestPathCallback &&callback);
  void SetBestPathCallback(CorrelationID corr_id,
                           const BestPathCallback &callback);

  // Set the callback function to call with the final lattice for a given
  // corr_id
  void SetLatticeCallback(CorrelationID corr_id,
                          LatticeCallback &&callback);
  void SetLatticeCallback(CorrelationID corr_id,
                          const LatticeCallback &callback);

  // Set callback using SegmentedResultsCallback
  // Able to run lattice postprocessor and generate CTM outputs
  void SetLatticeCallback(CorrelationID corr_id,
<<<<<<< HEAD
                          const SegmentedResultsCallback &callback,
                          const int result_type);
=======
                          SegmentedResultsCallback &&callback,
                          const int result_type);
  void SetLatticeCallback(CorrelationID corr_id,
                          const SegmentedResultsCallback &callback,
                          const int result_type);

>>>>>>> 26b9f648
  // Lattice postprocessor
  // Applied on both lattice output or CTM output
  // Optional if lattice output is used
  // Must be set if a result of type RESULT_TYPE_CTM is used
  void SetLatticePostprocessor(
      const std::shared_ptr<LatticePostprocessor> &lattice_postprocessor);

  // Receive a batch of chunks. Will decode them, then return.
  // If it contains some last chunks for given utterances, it will call
  // FinalizeDecoding (building the final lattice, determinize it, etc.)
  // asynchronously. The callback for that utterance will then be called
  //
  // If partial_hypotheses is not null, generate and set the current partial
  // hypotheses in partial_hypotheses The pointers in partial_hypotheses are
  // only valid until the next DecodeBatch call - perform a deep copy if
  // necessary
  void DecodeBatch(
      const std::vector<CorrelationID> &corr_ids,
      const std::vector<SubVector<BaseFloat>> &wave_samples,
      const std::vector<bool> &is_first_chunk,
      const std::vector<bool> &is_last_chunk,
      std::vector<const std::string *> *partial_hypotheses = nullptr,
      std::vector<bool> *end_point = nullptr);

  void CompactWavesToMatrix(
      const std::vector<SubVector<BaseFloat>> &wave_samples);

  // Version providing directly the features. Only runs nnet3 & decoder
  // Used when we want to provide the final ivectors (offline case)
  // channels can be provided if they are known (internal use)
  void DecodeBatch(
      const std::vector<CorrelationID> &corr_ids,
      const std::vector<BaseFloat *> &d_features,
      const int features_frame_stride,
      const std::vector<int> &n_input_frames_valid,
      const std::vector<BaseFloat *> &d_ivectors,
      const std::vector<bool> &is_first_chunk,
      const std::vector<bool> &is_last_chunk, std::vector<int> *channels = NULL,
      std::vector<const std::string *> *partial_hypotheses = nullptr,
      std::vector<bool> *end_point = nullptr);

  // "Advanced user" version of DecodeBatch
  // Can be changed without notice and break backward compatibility
  // Accepts a compact Matrix of wave samples
  void DecodeBatch(
      const std::vector<CorrelationID> &corr_ids,
      const Matrix<BaseFloat> &h_all_waveform,
      const std::vector<int> &n_samples_valid,
      const std::vector<bool> &is_first_chunk,
      const std::vector<bool> &is_last_chunk,
      std::vector<const std::string *> *in_partial_hypotheses = nullptr,
      std::vector<bool> *in_end_points = nullptr);

  // Maximum number of samples per chunk
  int32 GetNSampsPerChunk() const { return samples_per_chunk_; }
  int32 GetNInputFramesPerChunk() const { return input_frames_per_chunk_; }
  BaseFloat GetDecoderFrameShiftSeconds() const {
    return decoder_frame_shift_seconds_;
  }
  BaseFloat GetModelFrequency() const { return model_frequency_; }
  TransitionModel const &GetTransitionModel() const { return *trans_model_; }
  int GetTotalNnet3RightContext() const {
    return cuda_nnet3_->GetTotalNnet3RightContext();
  }
  // Maximum number of seconds per chunk
  BaseFloat GetSecondsPerChunk() const { return seconds_per_chunk_; }

  // Used for partial hypotheses
  void SetSymbolTable(const fst::SymbolTable &word_syms) {
    word_syms_ = &word_syms;
    KALDI_ASSERT(cuda_decoder_);
    cuda_decoder_->SetSymbolTable(word_syms);
  }

  ///\brief Wait for all lattice callbacks to complete.
  ///
  /// The method can be called after DecodeBatch(). The object's destructor
  /// also calls this method to avoid a race condition between pool threads
  /// running the callbacks and the instance's destruction. If you do not want
  /// the destructor to hang for a long time, call this method first. It's safe
  /// to call it multiple times.
  void WaitForLatticeCallbacks() noexcept;

 private:
  // Initialize this object.
  void Initialize(const fst::Fst<fst::StdArc> &decode_fst);

  // Allocate and initialize data that will be used for computation
  void AllocateAndInitializeData(const fst::Fst<fst::StdArc> &decode_fst);

  // Reads what's needed from models, such as left and right context
  void ReadParametersFromModel();

  // Following functions are DecodeBatch's helpers

  // Filling  curr_batch_ichannels_
  void ListIChannelsInBatch(const std::vector<CorrelationID> &corr_ids,
                            std::vector<int> *channels);

  void ComputeGPUFeatureExtraction(const std::vector<int> &channels,
                                   const Matrix<BaseFloat> &h_all_waveform,
                                   const std::vector<int> &n_samples_valid,
                                   const std::vector<bool> &is_first_chunk,
                                   const std::vector<bool> &is_last_chunk);

  void ComputeCPUFeatureExtraction(const std::vector<int> &channels,
                                   const Matrix<BaseFloat> &h_all_waveform,
                                   const std::vector<int> &n_samples_valid,
                                   const std::vector<bool> &is_last_chunk);

  // Compute features and ivectors for the chunk curr_batch[element].
  // Used when features are computed on the host (CPU) on pool threads.
  void ComputeOneFeature(int element);

  static void ComputeOneFeatureWrapper(void *obj, uint64_t element,
                                       void *ignored) {
    static_cast<BatchedThreadedNnet3CudaOnlinePipeline *>(obj)
        ->ComputeOneFeature(element);
  }

  void RunNnet3(const std::vector<int> &channels,
                const std::vector<BaseFloat *> &d_features,
                const int feature_stride,
                const std::vector<int> &n_input_frames_valid,
                const std::vector<bool> &is_first_chunk,
                const std::vector<bool> &is_last_chunk,
                const std::vector<BaseFloat *> &d_ivectors);

  void RunDecoder(const std::vector<int> &channels,
                  const std::vector<bool> &is_first_chunk);

  void InitDecoding(const std::vector<int> &channels,
                    const std::vector<bool> &is_first_chunk);

  void RunCallbacksAndFinalize(const std::vector<CorrelationID> &corr_ids,
                               const std::vector<int> &channels,
                               const std::vector<bool> &is_last_chunk);

  void RunBestPathCallbacks(const std::vector<CorrelationID> &corr_ids,
<<<<<<< HEAD
                            const std::vector<int> &channels,
                            const std::vector<bool> &is_last_chunk);
=======
                            const std::vector<int> &channels);
>>>>>>> 26b9f648

  void RunLatticeCallbacks(const std::vector<CorrelationID> &corr_ids,
                           const std::vector<int> &channels,
                           const std::vector<bool> &is_last_chunk);

  // Set d_features_ptrs_ and d_ivectors_ptrs_ using channels_
  void SetFeaturesPtrs();

  // If an utterance is done, we call FinalizeDecoding async on
  // the threadpool
  // it will call the utterance's callback when done
  void FinalizeDecoding(int32 ichannel);

  // static wrapper for thread pool
  static void FinalizeDecodingWrapper(void *obj, uint64_t ichannel64,
                                      void *ignored) {
    int32 ichannel = static_cast<int32>(ichannel64);
    static_cast<BatchedThreadedNnet3CudaOnlinePipeline *>(obj)
        ->FinalizeDecoding(ichannel);
  }

  //
  // Internal structs
  //

  struct ChannelInfo {
    int segmentid;
    // Set when an endpoint was detected on the previous chunk
    bool must_reset_decoder;
    // We need to wait for the previous chunk ConcurrentGetRawLattice to finish
    // before we can reset the decoder on this channel
    std::atomic_bool can_reset_decoder;
    BaseFloat segment_offset_seconds;

    std::queue<std::unique_ptr<CallbackWithOptions>> queue;
    std::mutex mutex;

    void Reset() {
      segmentid = 0;
      must_reset_decoder = false;
      can_reset_decoder.store(false);
      segment_offset_seconds = 0;
      // do not reset queue - a async task might still be executing
      // this is fine, even if we mix different corr_ids in the same channel
      // all relevant information is stored in CallbackWithOptions
    }
  };

  //
  // Data members
  //

  BatchedThreadedNnet3CudaOnlinePipelineConfig config_;

<<<<<<< HEAD
  // Using unique_ptr to be able to allocate the vector directly with the right
  // size We cannot move std::atomic
  std::unique_ptr<std::vector<ChannelInfo>> channels_info_;
=======
>>>>>>> 26b9f648
  int32 max_batch_size_;  // extracted from config_
  int32 num_channels_;

  std::vector<ChannelInfo> channels_info_;
  // Models
  const TransitionModel *trans_model_;
  const nnet3::AmNnetSimple *am_nnet_;
  std::unique_ptr<OnlineNnet2FeaturePipelineInfo> feature_info_;

  // Decoder channels currently available, w/ mutex
  std::vector<int32> available_channels_;
  std::mutex available_channels_m_;

  // corr_id -> decoder channel map
  std::unordered_map<CorrelationID, int32> corr_id2channel_;

  // Where to store partial_hypotheses_ and end_points_ if available
  std::vector<const std::string *> *partial_hypotheses_;
  std::vector<bool> *end_points_;

  // Used when none were provided by the API but we still need to generate
  // partial hyp and endp
  std::vector<const std::string *> partial_hypotheses_buf_;
  std::vector<bool> end_points_buf_;

  // Used to know if a chunk is the end of a segment, but not necessarly end of
  // stream
  std::vector<bool> is_end_of_segment_;
  // End of stream (end of last segment)
  std::vector<bool> is_end_of_stream_;

  // The callback is called once the final lattice is ready
  std::unordered_map<CorrelationID, const CallbackWithOptions>
      lattice_callbacks_;

  // Used for both final and partial best paths
  std::unordered_map<CorrelationID, const BestPathCallback>
      best_path_callbacks_;
  // Lock for callbacks
  std::mutex map_callbacks_m_;

  // We'll call init decoding on those channels
  std::vector<int32> init_decoding_list_channels_;

  std::vector<int> n_samples_valid_, n_input_frames_valid_;

  std::vector<std::vector<std::pair<int, const BaseFloat *>>>
      all_frames_log_posteriors_;

  // Channels done after current batch. We've just received
  // their last chunk
  std::vector<int> list_channels_last_chunk_;
  std::vector<CorrelationID> list_corr_id_last_chunk_;
  std::vector<std::unique_ptr<CallbackWithOptions>>
      list_lattice_callbacks_last_chunk_;

  // Parameters extracted from the models
  int input_frames_per_chunk_;
  int output_frames_per_chunk_;
  BaseFloat seconds_per_chunk_;
  BaseFloat decoder_frame_shift_seconds_;
  BaseFloat samples_per_chunk_;
  BaseFloat model_frequency_;
  int32 ivector_dim_, input_dim_;

  // Buffers used during computation
  Matrix<BaseFloat> h_all_features_;
  Matrix<BaseFloat> h_all_waveform_;
  CuMatrix<BaseFloat> d_all_waveform_;
  CuMatrix<BaseFloat> d_all_features_;
  Matrix<BaseFloat> h_all_ivectors_;
  CuVector<BaseFloat> d_all_ivectors_;  // gpu pipeline uses a meta vector
  CuMatrix<BaseFloat> d_all_log_posteriors_;

  bool use_ivectors_;
  // Used with CPU features extraction. Contains the number of CPU FE tasks
  // still running
  std::atomic<int> n_compute_features_not_done_;
  // Number of CPU lattice postprocessing tasks still running
  std::atomic<int> n_lattice_callbacks_not_done_;

  // Current assignement buffers, when DecodeBatch is running
  std::vector<int> channels_;
  std::vector<BaseFloat *> d_features_ptrs_;
  int features_frame_stride_;  // stride of d_features_ptrs_
  std::vector<BaseFloat *> d_ivectors_ptrs_;

  // Used by CPU FE threads. Could be merged with channels_
  const std::vector<int> *fe_threads_channels_;
  const Matrix<BaseFloat> *fe_threads_h_all_waveform_;
  const std::vector<int> *fe_threads_n_samples_valid_;

  std::unique_ptr<OnlineBatchedFeaturePipelineCuda> gpu_feature_pipeline_;
  std::unique_ptr<BatchedStaticNnet3> cuda_nnet3_;

  // Feature pipelines, associated to a channel
  // Only used if feature extraction is run on the CPU
  std::vector<std::unique_ptr<OnlineNnet2FeaturePipeline>> feature_pipelines_;

  // Use to postprocess lattices/generate CTM outputs
  std::shared_ptr<LatticePostprocessor> lattice_postprocessor_;

  // Ordering of the cuda_fst_ w.r.t. thread_pool_ and the decoder is important:
  // order of destruction is bottom-up, opposite to the order of construction.
  // We want the FST object, which is entirely passive and only frees device
  // FST representation when destroyed, to survive both the thread pool and the
  // decoder, which both may perform pending work during destruction. Since no
  // new work may be fed into this object while it is being destroyed, the
  // relative order of the latter two is unimportant, but just in case, FST must
  // stay around until the other two are positively quiescent.

  // HCLG graph. CudaFst is a host object, but owns pointers to the data stored
  // in GPU memory.
  std::unique_ptr<CudaFst> cuda_fst_;

  // Use to postprocess lattices/generate CTM outputs
  std::shared_ptr<LatticePostprocessor> lattice_postprocessor_;

    // The thread pool receives data from device and post-processes it. This class
  // destructor blocks until the thread pool is drained of work items.
  std::unique_ptr<ThreadPoolLight> thread_pool_;

  // The decoder owns thread(s) that reconstruct lattices transferred from the
  // device in a compacted form as arrays with offsets instead of pointers.
  std::unique_ptr<CudaDecoder> cuda_decoder_;

  // Used for debugging
  const fst::SymbolTable *word_syms_;
  // Used when printing to stdout for debugging purposes
  std::mutex stdout_m_;
};

}  // namespace cuda_decoder
}  // namespace kaldi

#endif  // HAVE_CUDA
#endif  // KALDI_CUDADECODER_BATCHED_THREADED_NNET3_CUDA_ONLINE_PIPELINE_H_<|MERGE_RESOLUTION|>--- conflicted
+++ resolved
@@ -84,11 +84,7 @@
                  "Advanced - Number of worker threads used in the"
                  " decoder for the host to host copies.");
     po->Register("gpu-feature-extract", &use_gpu_feature_extraction,
-<<<<<<< HEAD
-                 "Use GPU feature extraction");
-=======
                  "Use GPU feature extraction.");
->>>>>>> 26b9f648
     po->Register(
         "reset-on-endpoint", &reset_on_endpoint,
         "Reset a decoder channel when endpoint detected. Do not close stream");
@@ -188,17 +184,12 @@
   // Set callback using SegmentedResultsCallback
   // Able to run lattice postprocessor and generate CTM outputs
   void SetLatticeCallback(CorrelationID corr_id,
-<<<<<<< HEAD
-                          const SegmentedResultsCallback &callback,
-                          const int result_type);
-=======
                           SegmentedResultsCallback &&callback,
                           const int result_type);
   void SetLatticeCallback(CorrelationID corr_id,
                           const SegmentedResultsCallback &callback,
                           const int result_type);
 
->>>>>>> 26b9f648
   // Lattice postprocessor
   // Applied on both lattice output or CTM output
   // Optional if lattice output is used
@@ -338,12 +329,7 @@
                                const std::vector<bool> &is_last_chunk);
 
   void RunBestPathCallbacks(const std::vector<CorrelationID> &corr_ids,
-<<<<<<< HEAD
-                            const std::vector<int> &channels,
-                            const std::vector<bool> &is_last_chunk);
-=======
                             const std::vector<int> &channels);
->>>>>>> 26b9f648
 
   void RunLatticeCallbacks(const std::vector<CorrelationID> &corr_ids,
                            const std::vector<int> &channels,
@@ -398,12 +384,6 @@
 
   BatchedThreadedNnet3CudaOnlinePipelineConfig config_;
 
-<<<<<<< HEAD
-  // Using unique_ptr to be able to allocate the vector directly with the right
-  // size We cannot move std::atomic
-  std::unique_ptr<std::vector<ChannelInfo>> channels_info_;
-=======
->>>>>>> 26b9f648
   int32 max_batch_size_;  // extracted from config_
   int32 num_channels_;
 
@@ -503,9 +483,6 @@
   // Only used if feature extraction is run on the CPU
   std::vector<std::unique_ptr<OnlineNnet2FeaturePipeline>> feature_pipelines_;
 
-  // Use to postprocess lattices/generate CTM outputs
-  std::shared_ptr<LatticePostprocessor> lattice_postprocessor_;
-
   // Ordering of the cuda_fst_ w.r.t. thread_pool_ and the decoder is important:
   // order of destruction is bottom-up, opposite to the order of construction.
   // We want the FST object, which is entirely passive and only frees device
