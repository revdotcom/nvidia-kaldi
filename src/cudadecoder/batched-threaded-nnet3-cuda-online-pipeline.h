// cudadecoder/batched-threaded-nnet3-cuda-online-pipeline.h
//
// Copyright (c) 2019, NVIDIA CORPORATION.  All rights reserved.
// Hugo Braun
//
// Licensed under the Apache License, Version 2.0 (the "License");
// you may not use this file except in compliance with the License.
// You may obtain a copy of the License at
//
//     http://www.apache.org/licenses/LICENSE-2.0
//
// Unless required by applicable law or agreed to in writing, software
// distributed under the License is distributed on an "AS IS" BASIS,
// WITHOUT WARRANTIES OR CONDITIONS OF ANY KIND, either express or implied.
// See the License for the specific language governing permissions and
// limitations under the License.

#ifndef KALDI_CUDADECODER_BATCHED_THREADED_NNET3_CUDA_ONLINE_PIPELINE_H_
#define KALDI_CUDADECODER_BATCHED_THREADED_NNET3_CUDA_ONLINE_PIPELINE_H_

#if HAVE_CUDA

#define KALDI_CUDA_DECODER_MIN_NCHANNELS_FACTOR 2

#include <atomic>
#include <thread>

#include "base/kaldi-utils.h"
#include "cudadecoder/batched-static-nnet3.h"
#include "cudadecoder/cuda-decoder.h"
#include "cudadecoder/cuda-pipeline-common.h"
#include "cudadecoder/lattice-postprocessor.h"
#include "cudadecoder/thread-pool-light.h"
#include "cudafeat/online-batched-feature-pipeline-cuda.h"
#include "feat/wave-reader.h"
#include "lat/determinize-lattice-pruned.h"
#include "nnet3/am-nnet-simple.h"
#include "nnet3/nnet-am-decodable-simple.h"
#include "nnet3/nnet-compute.h"
#include "nnet3/nnet-optimize.h"
#include "online2/online-nnet2-feature-pipeline.h"

namespace kaldi {
namespace cuda_decoder {

///\brief Online Streaming Batched Pipeline calling feature extraction, CUDA
/// light Nnet3 driver and CUDA decoder.
///
/// Can handle up to num_channels streaming audio channels in parallel. Each
/// channel is externally identified by an arbitrary 64-bit correlation ID
/// (corr_id). Receives chunks of audio (up to max_batch_size per DecodeBatch()
/// call). Will call a callback with the final lattice once the processing of
/// the final chunk is done.
///
/// For an example on how to use that pipeline, see
/// cudadecoderbin/batched-threaded-wav-nnet3-online.cc
///
/// Feature extraction can be done on GPU, or on a CPU's multithreaded pool.
///
/// Internally reuses the concept of channels and lanes from the CUDA decoder.
struct BatchedThreadedNnet3CudaOnlinePipelineConfig {
  BatchedThreadedNnet3CudaOnlinePipelineConfig()
      : max_batch_size(400),
        num_channels(600),
        num_worker_threads(-1),
        determinize_lattice(true),
        num_decoder_copy_threads(2),
        use_gpu_feature_extraction(true),
        reset_on_endpoint(false) {}
  void Register(OptionsItf *po) {
    po->Register("max-batch-size", &max_batch_size,
                 "The maximum execution batch size."
                 " Larger = better throughput, but slower latency.");
    po->Register("num-channels", &num_channels,
                 "The number of parallel audio channels. This is the maximum"
                 " number of parallel audio channels supported by the pipeline."
                 " This should be larger than max_batch_size.");
    po->Register("cuda-worker-threads", &num_worker_threads,
                 "The total number of CPU threads launched to process CPU"
                 " tasks. -1 = use std::hardware_concurrency().");
    po->Register("determinize-lattice", &determinize_lattice,
                 "Determinize the lattice before output.");
    po->Register("cuda-decoder-copy-threads", &num_decoder_copy_threads,
                 "Advanced - Number of worker threads used in the"
                 " decoder for the host to host copies.");
    po->Register("gpu-feature-extract", &use_gpu_feature_extraction,
<<<<<<< HEAD
                 "Use GPU feature extraction");
    po->Register(
        "reset-on-endpoint", &reset_on_endpoint,
        "Reset a decoder channel when endpoint detected. Do not close stream");
=======
                 "Use GPU feature extraction.");
>>>>>>> 57f8d991

    feature_opts.Register(po);
    decoder_opts.Register(po);
    det_opts.Register(po);
    compute_opts.Register(po);
  }
  int max_batch_size;
  int num_channels;
  int num_worker_threads;
  bool determinize_lattice;
  int num_decoder_copy_threads;
  bool use_gpu_feature_extraction;
  bool reset_on_endpoint;

  OnlineNnet2FeaturePipelineConfig feature_opts;
  CudaDecoderConfig decoder_opts;
  fst::DeterminizeLatticePhonePrunedOptions det_opts;
  nnet3::NnetSimpleComputationOptions compute_opts;

  void CheckAndFixConfigs() {
    KALDI_ASSERT(max_batch_size > 0);
    // Lower bound on nchannels.
    // Using strictly more than max_batch_size because channels are still used
    // when the lattice postprocessing is running. We still want to run full
    // max_batch_size batches in the meantime
    int min_nchannels =
        max_batch_size * KALDI_CUDA_DECODER_MIN_NCHANNELS_FACTOR;
    num_channels = std::max(num_channels, min_nchannels);

    // If not set use number of physical threads
    num_worker_threads = (num_worker_threads > 0)
                             ? num_worker_threads
                             : std::thread::hardware_concurrency();
  }
};

class BatchedThreadedNnet3CudaOnlinePipeline {
 public:
  using CorrelationID = uint64_t;
  typedef std::function<void(const std::string &, bool, bool)> BestPathCallback;
  typedef std::function<void(CompactLattice &)> LatticeCallback;

  BatchedThreadedNnet3CudaOnlinePipeline(
      const BatchedThreadedNnet3CudaOnlinePipelineConfig &config,
      const fst::Fst<fst::StdArc> &decode_fst,
      const nnet3::AmNnetSimple &am_nnet, const TransitionModel &trans_model)
      : config_(config),
        max_batch_size_(config.max_batch_size),
        trans_model_(&trans_model),
        am_nnet_(&am_nnet),
        partial_hypotheses_(NULL),
        end_points_(NULL),
        word_syms_(NULL) {
    config_.compute_opts.CheckAndFixConfigs(am_nnet_->GetNnet().Modulus());
    config_.CheckAndFixConfigs();
    Initialize(decode_fst);
    int num_worker_threads = config_.num_worker_threads;
    thread_pool_ = std::make_unique<ThreadPoolLight>(num_worker_threads);
  }

  ~BatchedThreadedNnet3CudaOnlinePipeline();

  const BatchedThreadedNnet3CudaOnlinePipelineConfig &GetConfig() {
    return config_;
  }

  // Called when a new utterance will be decoded w/ correlation id corr_id
  // When this utterance will be done (when it will receive a chunk with
  // last_chunk=true)
  // If no channels are available, will wait for "wait_for" microseconds
  // Returns true if a channel was available (eventually after waiting for
  // up to wait_for seconds)
  bool TryInitCorrID(CorrelationID corr_id, int wait_for = 0);

  void SetBestPathCallback(CorrelationID corr_id,
                           const BestPathCallback &callback);

  // Set the callback function to call with the final lattice for a given
  // corr_id
  void SetLatticeCallback(CorrelationID corr_id,
                          const LatticeCallback &callback);

  // Set callback using SegmentedResultsCallback
  // Able to run lattice postprocessor and generate CTM outputs
  void SetLatticeCallback(CorrelationID corr_id,
                          const SegmentedResultsCallback &callback,
                          const int result_type);
  // Lattice postprocessor
  // Applied on both lattice output or CTM output
  // Optional if lattice output is used
  // Must be set if a result of type RESULT_TYPE_CTM is used
  void SetLatticePostprocessor(
      const std::shared_ptr<LatticePostprocessor> &lattice_postprocessor);

  // Receive a batch of chunks. Will decode them, then return.
  // If it contains some last chunks for given utterances, it will call
  // FinalizeDecoding (building the final lattice, determinize it, etc.)
  // asynchronously. The callback for that utterance will then be called
  //
  // If partial_hypotheses is not null, generate and set the current partial
  // hypotheses in partial_hypotheses The pointers in partial_hypotheses are
  // only valid until the next DecodeBatch call - perform a deep copy if
  // necessary
  void DecodeBatch(
      const std::vector<CorrelationID> &corr_ids,
      const std::vector<SubVector<BaseFloat>> &wave_samples,
      const std::vector<bool> &is_first_chunk,
      const std::vector<bool> &is_last_chunk,
      std::vector<const std::string *> *partial_hypotheses = nullptr,
      std::vector<bool> *end_point = nullptr);

  void CompactWavesToMatrix(
      const std::vector<SubVector<BaseFloat>> &wave_samples);

  // Version providing directly the features. Only runs nnet3 & decoder
  // Used when we want to provide the final ivectors (offline case)
  // channels can be provided if they are known (internal use)
  void DecodeBatch(
      const std::vector<CorrelationID> &corr_ids,
      const std::vector<BaseFloat *> &d_features,
      const int features_frame_stride,
      const std::vector<int> &n_input_frames_valid,
      const std::vector<BaseFloat *> &d_ivectors,
      const std::vector<bool> &is_first_chunk,
      const std::vector<bool> &is_last_chunk, std::vector<int> *channels = NULL,
      std::vector<const std::string *> *partial_hypotheses = nullptr,
      std::vector<bool> *end_point = nullptr);

  // "Advanced user" version of DecodeBatch
  // Can be changed without notice and break backward compatibility
  // Accepts a compact Matrix of wave samples
  void DecodeBatch(
      const std::vector<CorrelationID> &corr_ids,
      const Matrix<BaseFloat> &h_all_waveform,
      const std::vector<int> &n_samples_valid,
      const std::vector<bool> &is_first_chunk,
      const std::vector<bool> &is_last_chunk,
      std::vector<const std::string *> *in_partial_hypotheses = nullptr,
      std::vector<bool> *in_end_points = nullptr);

  // Maximum number of samples per chunk
  int32 GetNSampsPerChunk() const { return samples_per_chunk_; }
  int32 GetNInputFramesPerChunk() const { return input_frames_per_chunk_; }
  BaseFloat GetDecoderFrameShiftSeconds() const {
    return decoder_frame_shift_seconds_;
  }
  BaseFloat GetModelFrequency() const { return model_frequency_; }
  TransitionModel const &GetTransitionModel() const { return *trans_model_; }
  int GetTotalNnet3RightContext() const {
    return cuda_nnet3_->GetTotalNnet3RightContext();
  }
  // Maximum number of seconds per chunk
  BaseFloat GetSecondsPerChunk() const { return seconds_per_chunk_; }

  // Used for partial hypotheses
  void SetSymbolTable(const fst::SymbolTable &word_syms) {
    word_syms_ = &word_syms;
    KALDI_ASSERT(cuda_decoder_);
    cuda_decoder_->SetSymbolTable(word_syms);
  }

  ///\brief Wait for all lattice callbacks to complete.
  ///
  /// The method can be called after DecodeBatch(). The object's destructor
  /// also calls this method to avoid a race condition between pool threads
  /// running the callbacks and the instance's destruction. If you do not want
  /// the destructor to hang for a long time, call this method first. It's safe
  /// to call it multiple times.
  void WaitForLatticeCallbacks() noexcept;

 private:
  // Initialize this object.
  void Initialize(const fst::Fst<fst::StdArc> &decode_fst);

  // Allocate and initialize data that will be used for computation
  void AllocateAndInitializeData(const fst::Fst<fst::StdArc> &decode_fst);

  // Reads what's needed from models, such as left and right context
  void ReadParametersFromModel();

  // Following functions are DecodeBatch's helpers

  // Filling  curr_batch_ichannels_
  void ListIChannelsInBatch(const std::vector<CorrelationID> &corr_ids,
                            std::vector<int> *channels);

  void ComputeGPUFeatureExtraction(const std::vector<int> &channels,
                                   const Matrix<BaseFloat> &h_all_waveform,
                                   const std::vector<int> &n_samples_valid,
                                   const std::vector<bool> &is_first_chunk,
                                   const std::vector<bool> &is_last_chunk);

  void ComputeCPUFeatureExtraction(const std::vector<int> &channels,
                                   const Matrix<BaseFloat> &h_all_waveform,
                                   const std::vector<int> &n_samples_valid,
                                   const std::vector<bool> &is_last_chunk);

  // Compute features and ivectors for the chunk curr_batch[element].
  // Used when features are computed on the host (CPU) on pool threads.
  void ComputeOneFeature(int element);

  static void ComputeOneFeatureWrapper(void *obj, uint64_t element,
                                       void *ignored) {
    static_cast<BatchedThreadedNnet3CudaOnlinePipeline *>(obj)
        ->ComputeOneFeature(element);
  }

  void RunNnet3(const std::vector<int> &channels,
                const std::vector<BaseFloat *> &d_features,
                const int feature_stride,
                const std::vector<int> &n_input_frames_valid,
                const std::vector<bool> &is_first_chunk,
                const std::vector<bool> &is_last_chunk,
                const std::vector<BaseFloat *> &d_ivectors);

  void RunDecoder(const std::vector<int> &channels,
                  const std::vector<bool> &is_first_chunk);

  void InitDecoding(const std::vector<int> &channels,
                    const std::vector<bool> &is_first_chunk);

  void RunCallbacksAndFinalize(const std::vector<CorrelationID> &corr_ids,
                               const std::vector<int> &channels,
                               const std::vector<bool> &is_last_chunk);

  void RunBestPathCallbacks(const std::vector<CorrelationID> &corr_ids,
                            const std::vector<int> &channels,
                            const std::vector<bool> &is_last_chunk);

  void RunLatticeCallbacks(const std::vector<CorrelationID> &corr_ids,
                           const std::vector<int> &channels,
                           const std::vector<bool> &is_last_chunk);

  // Set d_features_ptrs_ and d_ivectors_ptrs_ using channels_
  void SetFeaturesPtrs();

  // If an utterance is done, we call FinalizeDecoding async on
  // the threadpool
  // it will call the utterance's callback when done
  void FinalizeDecoding(int32 ichannel);

  // static wrapper for thread pool
  static void FinalizeDecodingWrapper(void *obj, uint64_t ichannel64,
                                      void *ignored) {
    int32 ichannel = static_cast<int32>(ichannel64);
    static_cast<BatchedThreadedNnet3CudaOnlinePipeline *>(obj)
        ->FinalizeDecoding(ichannel);
  }

  //
  // Internal structs
  //

  struct ChannelInfo {
    int segmentid;
    // Set when an endpoint was detected on the previous chunk
    bool must_reset_decoder;
    // We need to wait for the previous chunk ConcurrentGetRawLattice to finish
    // before we can reset the decoder on this channel
    std::atomic_bool can_reset_decoder;
    BaseFloat segment_offset_seconds;

    std::queue<std::unique_ptr<CallbackWithOptions>> queue;
    std::mutex mutex;

    void Reset() {
      segmentid = 0;
      must_reset_decoder = false;
      can_reset_decoder.store(false);
      segment_offset_seconds = 0;
      // do not reset queue - a async task might still be executing
      // this is fine, even if we mix different corr_ids in the same channel
      // all relevant information is stored in CallbackWithOptions
    }
  };

  //
  // Data members
  //

  BatchedThreadedNnet3CudaOnlinePipelineConfig config_;

  // Using unique_ptr to be able to allocate the vector directly with the right
  // size We cannot move std::atomic
  std::unique_ptr<std::vector<ChannelInfo>> channels_info_;
  int32 max_batch_size_;  // extracted from config_
  // Models
  const TransitionModel *trans_model_;
  const nnet3::AmNnetSimple *am_nnet_;
  std::unique_ptr<OnlineNnet2FeaturePipelineInfo> feature_info_;

  // Decoder channels currently available, w/ mutex
  std::vector<int32> available_channels_;
  std::mutex available_channels_m_;

  // corr_id -> decoder channel map
  std::unordered_map<CorrelationID, int32> corr_id2channel_;

  // Where to store partial_hypotheses_ and end_points_ if available
  std::vector<const std::string *> *partial_hypotheses_;
  std::vector<bool> *end_points_;

  // Used when none were provided by the API but we still need to generate
  // partial hyp and endp
  std::vector<const std::string *> partial_hypotheses_buf_;
  std::vector<bool> end_points_buf_;

  // Used to know if a chunk is the end of a segment, but not necessarly end of
  // stream
  std::vector<bool> is_end_of_segment_;
  // End of stream (end of last segment)
  std::vector<bool> is_end_of_stream_;

  // The callback is called once the final lattice is ready
  std::unordered_map<CorrelationID, const CallbackWithOptions>
      lattice_callbacks_;

  // Used for both final and partial best paths
  std::unordered_map<CorrelationID, const BestPathCallback>
      best_path_callbacks_;
  // Lock for callbacks
  std::mutex map_callbacks_m_;

  // We'll call init decoding on those channels
  std::vector<int32> init_decoding_list_channels_;

  std::vector<int> n_samples_valid_, n_input_frames_valid_;

  std::vector<std::vector<std::pair<int, BaseFloat *>>>
      all_frames_log_posteriors_;

  // Channels done after current batch. We've just received
  // their last chunk
  std::vector<int> list_channels_last_chunk_;
  std::vector<CorrelationID> list_corr_id_last_chunk_;
  std::vector<std::unique_ptr<CallbackWithOptions>>
      list_lattice_callbacks_last_chunk_;

  // Parameters extracted from the models
  int input_frames_per_chunk_;
  int output_frames_per_chunk_;
  BaseFloat seconds_per_chunk_;
  BaseFloat decoder_frame_shift_seconds_;
  BaseFloat samples_per_chunk_;
  BaseFloat model_frequency_;
  int32 ivector_dim_, input_dim_;

  // Buffers used during computation
  Matrix<BaseFloat> h_all_features_;
  Matrix<BaseFloat> h_all_waveform_;
  CuMatrix<BaseFloat> d_all_waveform_;
  CuMatrix<BaseFloat> d_all_features_;
  Matrix<BaseFloat> h_all_ivectors_;
  CuVector<BaseFloat> d_all_ivectors_;  // gpu pipeline uses a meta vector
  CuMatrix<BaseFloat> d_all_log_posteriors_;

  bool use_ivectors_;
  // Used with CPU features extraction. Contains the number of CPU FE tasks
  // still running
  std::atomic<int> n_compute_features_not_done_;
  // Number of CPU lattice postprocessing tasks still running
  std::atomic<int> n_lattice_callbacks_not_done_;

  // Current assignement buffers, when DecodeBatch is running
  std::vector<int> channels_;
  std::vector<BaseFloat *> d_features_ptrs_;
  int features_frame_stride_;  // stride of d_features_ptrs_
  std::vector<BaseFloat *> d_ivectors_ptrs_;

  // Used by CPU FE threads. Could be merged with channels_
  const std::vector<int> *fe_threads_channels_;
  const Matrix<BaseFloat> *fe_threads_h_all_waveform_;
  const std::vector<int> *fe_threads_n_samples_valid_;

  std::unique_ptr<OnlineBatchedFeaturePipelineCuda> gpu_feature_pipeline_;
  std::unique_ptr<BatchedStaticNnet3> cuda_nnet3_;

  // Feature pipelines, associated to a channel
  // Only used if feature extraction is run on the CPU
  std::vector<std::unique_ptr<OnlineNnet2FeaturePipeline>> feature_pipelines_;

<<<<<<< HEAD
  // Use to postprocess lattices/generate CTM outputs
  std::shared_ptr<LatticePostprocessor> lattice_postprocessor_;

  // HCLG graph : CudaFst object is a host object, but contains
  // data stored in
  // GPU memory
  std::shared_ptr<CudaFst> cuda_fst_;
  std::unique_ptr<CudaDecoder> cuda_decoder_;

=======
  // Ordering of the cuda_fst_ w.r.t. thread_pool_ and the decoder is important:
  // order of destruction is bottom-up, opposite to the order of construction.
  // We want the FST object, which is entirely passive and only frees device
  // FST representation when destroyed, to survive both the thread pool and the
  // decoder, which both may perform pending work during destruction. Since no
  // new work may be fed into this object while it is being destroyed, the
  // relative order of the latter two is unimportant, but just in case, FST must
  // stay around until the other two are positively quiescent.

  // HCLG graph. CudaFst is a host object, but owns pointers to the data stored
  // in GPU memory.
  std::unique_ptr<CudaFst> cuda_fst_;

  // The thread pool receives data from device and post-processes it. This class
  // destructor blocks until the thread pool is drained of work items.
>>>>>>> 57f8d991
  std::unique_ptr<ThreadPoolLight> thread_pool_;

  // The decoder owns thread(s) that reconstruct lattices transferred from the
  // device in a compacted form as arrays with offsets instead of pointers.
  std::unique_ptr<CudaDecoder> cuda_decoder_;

  // Used for debugging
  const fst::SymbolTable *word_syms_;
  // Used when printing to stdout for debugging purposes
  std::mutex stdout_m_;
};

}  // namespace cuda_decoder
}  // namespace kaldi

#endif  // HAVE_CUDA
#endif  // KALDI_CUDADECODER_BATCHED_THREADED_NNET3_CUDA_ONLINE_PIPELINE_H_<|MERGE_RESOLUTION|>--- conflicted
+++ resolved
@@ -84,14 +84,10 @@
                  "Advanced - Number of worker threads used in the"
                  " decoder for the host to host copies.");
     po->Register("gpu-feature-extract", &use_gpu_feature_extraction,
-<<<<<<< HEAD
                  "Use GPU feature extraction");
     po->Register(
         "reset-on-endpoint", &reset_on_endpoint,
         "Reset a decoder channel when endpoint detected. Do not close stream");
-=======
-                 "Use GPU feature extraction.");
->>>>>>> 57f8d991
 
     feature_opts.Register(po);
     decoder_opts.Register(po);
@@ -473,17 +469,9 @@
   // Only used if feature extraction is run on the CPU
   std::vector<std::unique_ptr<OnlineNnet2FeaturePipeline>> feature_pipelines_;
 
-<<<<<<< HEAD
   // Use to postprocess lattices/generate CTM outputs
   std::shared_ptr<LatticePostprocessor> lattice_postprocessor_;
 
-  // HCLG graph : CudaFst object is a host object, but contains
-  // data stored in
-  // GPU memory
-  std::shared_ptr<CudaFst> cuda_fst_;
-  std::unique_ptr<CudaDecoder> cuda_decoder_;
-
-=======
   // Ordering of the cuda_fst_ w.r.t. thread_pool_ and the decoder is important:
   // order of destruction is bottom-up, opposite to the order of construction.
   // We want the FST object, which is entirely passive and only frees device
@@ -499,7 +487,6 @@
 
   // The thread pool receives data from device and post-processes it. This class
   // destructor blocks until the thread pool is drained of work items.
->>>>>>> 57f8d991
   std::unique_ptr<ThreadPoolLight> thread_pool_;
 
   // The decoder owns thread(s) that reconstruct lattices transferred from the
