// cudadecoderbin/batched-wav-nnet3-cuda-online.cc
//
// Copyright (c) 2019, NVIDIA CORPORATION.  All rights reserved.
// Hugo Braun
//
// Licensed under the Apache License, Version 2.0 (the "License");
// you may not use this file except in compliance with the License.
// You may obtain a copy of the License at
//
//     http://www.apache.org/licenses/LICENSE-2.0
//
// Unless required by applicable law or agreed to in writing, software
// distributed under the License is distributed on an "AS IS" BASIS,
// WITHOUT WARRANTIES OR CONDITIONS OF ANY KIND, either express or implied.
// See the License for the specific language governing permissions and
// limitations under the License.

// Binary for the online pipeline BatchedThreadedNnet3CudaOnlinePipeline.
// Can serve both as a benchmarking tool and an example on how to call
// BatchedThreadedNnet3CudaOnlinePipeline.

#if !HAVE_CUDA
#error CUDA support must be configured to compile this binary.
#endif

#include <cuda.h>
#include <cuda_profiler_api.h>
#include <nvToolsExt.h>

#include <algorithm>
#include <iomanip>
#include <queue>
#include <sstream>

#include "cudadecoder/cuda-online-pipeline-dynamic-batcher.h"
#include "cudadecoderbin/cuda-bin-tools.h"
#include "cudamatrix/cu-allocator.h"
#include "fstext/fstext-lib.h"
#include "lat/lattice-functions.h"
#include "nnet3/am-nnet-simple.h"
#include "nnet3/nnet-utils.h"
#include "util/kaldi-thread.h"

using namespace kaldi;
using namespace kaldi::cuda_decoder;
using namespace fst;
using CorrelationID = CudaOnlinePipelineDynamicBatcher::CorrelationID;

typedef kaldi::int32 int32;
typedef kaldi::int64 int64;

struct Stream {
  std::shared_ptr<WaveData> wav;
  CorrelationID corr_id;
  int offset;
  double send_next_chunk_at;
  double *latency_ptr;

  Stream(const std::shared_ptr<WaveData> &wav, CorrelationID corr_id,
         double send_next_chunk_at, double *latency_ptr)
      : wav(wav),
        corr_id(corr_id),
        offset(0),
        send_next_chunk_at(send_next_chunk_at),
        latency_ptr(latency_ptr) {}

  bool operator<(const Stream &other) const {
    return (send_next_chunk_at > other.send_next_chunk_at);
  }
};

int main(int argc, char *argv[]) {
  try {
    CudaOnlineBinaryOptions opts;
    if (SetUpAndReadCmdLineOptions(argc, argv, &opts) != 0) return 1;

    TransitionModel trans_model;
    nnet3::AmNnetSimple am_nnet;
    fst::Fst<fst::StdArc> *decode_fst;
    fst::SymbolTable *word_syms;
    ReadModels(opts, &trans_model, &am_nnet, &decode_fst, &word_syms);
    BatchedThreadedNnet3CudaOnlinePipeline cuda_pipeline(
        opts.batched_decoder_config, *decode_fst, am_nnet, trans_model);
    delete decode_fst;
    if (word_syms) cuda_pipeline.SetSymbolTable(*word_syms);

    std::unique_ptr<CompactLatticeWriter> clat_writer;
    std::unique_ptr<Output> ctm_writer;
    OpenOutputHandles(opts.clat_wspecifier, &clat_writer, &ctm_writer);

    std::mutex output_writer_m_;
    if (!opts.write_lattice) {
      KALDI_LOG
          << ("If you want to write lattices to disk, please set "
              "--write-lattice=true");
      clat_writer.reset();
    }
    // result_type is used by the pipeline to know what to generate
    int result_type = 0;
    if (ctm_writer) result_type |= CudaPipelineResult::RESULT_TYPE_CTM;
    if (clat_writer) result_type |= CudaPipelineResult::RESULT_TYPE_LATTICE;

    // Lattice postprocessor
    if (opts.lattice_postprocessor_config_rxfilename.empty()) {
      if (ctm_writer) {
        KALDI_ERR << "You must configure the lattice postprocessor with "
                     "--lattice-postprocessor-rxfilename to use CTM output";
      }
    } else {
      LoadAndSetLatticePostprocessor(
          opts.lattice_postprocessor_config_rxfilename, &cuda_pipeline);
    }

    int chunk_length = cuda_pipeline.GetNSampsPerChunk();
    double chunk_seconds = cuda_pipeline.GetSecondsPerChunk();
    double seconds_per_sample = chunk_seconds / chunk_length;

    std::vector<std::shared_ptr<WaveData>> all_wav;
    std::vector<std::string> all_wav_keys;
    ReadDataset(opts, &all_wav, &all_wav_keys);
    KALDI_ASSERT(all_wav.size() > 0);
    KALDI_ASSERT(all_wav.size() == all_wav_keys.size());
    KALDI_LOG << "Loaded " << all_wav.size() << "files.";
    for (int i = 0; i < all_wav.size(); ++i) {
      if (all_wav[i]->Data().NumRows() <= 0) {
        KALDI_ERR << "Bad file, 0 channels at index [" << i
                  << "], id=" << all_wav_keys[i];
      }
    }

    CorrelationID correlation_id_cnt = 0;

    CudaOnlinePipelineDynamicBatcherConfig dynamic_batcher_config;
    CudaOnlinePipelineDynamicBatcher dynamic_batcher(dynamic_batcher_config,
                                                     cuda_pipeline);
    // Streaming code
    // Wav reader index
    size_t all_wav_i = 0;
    size_t all_wav_max = all_wav.size() * opts.niterations;
    std::vector<double> latencies(all_wav_max);

    // Start all utterances at a random position within the first second.
    std::random_device rd;
    std::mt19937 gen(rd());
    std::uniform_real_distribution<> dis(0.0, 1.0);

    std::priority_queue<Stream> streams;
    nvtxRangePush("Global Timer");
    Timer timer;

    // Initial set of streams will start randomly within the first second of
    // streaming. That's to simulate something more realistic than a large
    // spike of all channels starting at the same time.
    bool add_random_offset = true;
    KALDI_LOG << "Inferencing...";
    while (true) {
      while (streams.size() < opts.num_streaming_channels) {
        int wav_i = all_wav_i++;
        if (wav_i >= all_wav_max) {
          break;
        }
        uint64_t corr_id = correlation_id_cnt++;
        size_t all_wav_i_modulo = wav_i % (all_wav.size());
        double *latency_ptr = &latencies[corr_id];

        // Utterance starts at stream_will_start_at.
        double stream_will_start_at = timer.Elapsed();  // "now"
        if (add_random_offset) stream_will_start_at += dis(gen);
        // Utterance continues for stream_duration seconds.
        double stream_duration = all_wav[all_wav_i_modulo]->Duration();
        // The first chunk will be available whenever the first chunk was
        // "spoken" e.g. if the first chunk is made of 0.5s for audio, we have
        // to wait 0.5s after stream_will_start_at
        double first_chunk_available_at =
            stream_will_start_at + std::min(stream_duration, chunk_seconds);

        // stream_will_stop_at is used for latency computation.
        // Streaming starts at t0 = stream_will_start_at and ends at
        // t1 = stream_will_start_at + duration. We will get the result at t2,
        // therefore the latency = t2 - t1.
        double stream_will_stop_at = stream_will_start_at + stream_duration;
        // tmp storing in lat_ptr
        // we'll do lat_ptr = now - lat_ptr in callback
        *latency_ptr = stream_will_stop_at;

        // Define the callback for results
        bool use_bestpath_callback = !result_type ||
                                     opts.print_partial_hypotheses ||
                                     opts.print_endpoints;
        if (use_bestpath_callback) {
          cuda_pipeline.SetBestPathCallback(
              corr_id, [latency_ptr, &timer, &opts, corr_id, result_type](
                           const std::string &str, bool partial,
                           bool endpoint_detected) {
<<<<<<< HEAD
                if (partial && opts.print_partial_hypotheses)
                  KALDI_LOG << "corr_id #" << corr_id << " [partial] : " << str;

                if (endpoint_detected && opts.print_endpoints)
                  KALDI_LOG << "corr_id #" << corr_id << " [endpoint detected]";
=======
                if (partial && opts.print_partial_hypotheses) {
                  KALDI_LOG << "corr_id #" << corr_id << " [partial] : " << str;
		}

                if (endpoint_detected && opts.print_endpoints) {
                  KALDI_LOG << "corr_id #" << corr_id << " [endpoint detected]";
		}
>>>>>>> 26b9f648

                if (!partial) {
                  // *latency_ptr currently contains t1="stream_will_start_at +
                  // duration" where stream_will_start_at is when this stream
                  // started and duration is the duration of this audio file so
                  // t1 is the time when the virtual user is done talking
                  // timer.Elapsed() now contains t2, i.e. when the result is
                  // ready latency = t2 - t1
                  if (!result_type) {
                    // If we need to gen a lattice, latency will take the
                    // lattice gen into account
                    *latency_ptr = timer.Elapsed() - *latency_ptr;
                  }
<<<<<<< HEAD
                  if (opts.print_hypotheses)
                    KALDI_LOG << "corr_id #" << corr_id << " : " << str;
=======
                  if (opts.print_hypotheses) {
                    KALDI_LOG << "corr_id #" << corr_id << " : " << str;
		  }
>>>>>>> 26b9f648
                }
              });
        }

        if (result_type) {
          // Setting a callback will indicate the pipeline to generate a
          // lattice
          int iter = all_wav_i / all_wav.size();
          std::string key = all_wav_keys[all_wav_i_modulo];
          if (iter > 0) key += std::to_string(iter);
          SegmentedResultsCallback segmented_callback =
              [&clat_writer, latency_ptr, &timer, &ctm_writer,
               &output_writer_m_, key,
               word_syms](SegmentedLatticeCallbackParams &params) {
                if (params.results.empty()) {
<<<<<<< HEAD
                  KALDI_WARN << "Empty result for callback";
=======
                  KALDI_WARN << "Empty result for callback for utterance " << key;
>>>>>>> 26b9f648
                  return;
                }
                if (params.results[0].IsLastSegment()) {
                  *latency_ptr = timer.Elapsed() - *latency_ptr;
                }

                if (clat_writer) {
                  std::lock_guard<std::mutex> lk(output_writer_m_);
<<<<<<< HEAD
                  clat_writer->Write(key, params.results[0].GetLatticeResult());
=======
                  clat_writer->Write(key, *params.results[0].GetLatticeResult());
>>>>>>> 26b9f648
                }

                if (ctm_writer) {
                  std::lock_guard<std::mutex> lk(output_writer_m_);
                  MergeSegmentsToCTMOutput(params.results, key,
                                           ctm_writer->Stream(), word_syms,
                                           /* use segment offset */ false);
                }
              };

          cuda_pipeline.SetLatticeCallback(corr_id, segmented_callback,
                                           result_type);
        }

        // Adding that stream to our simulation stream pool
        streams.emplace(all_wav[all_wav_i_modulo], corr_id,
                        first_chunk_available_at, latency_ptr);
      }
      // The next streams will just start whenever a spot is available.
      add_random_offset = false;

      // If we reach this, we're just done with all streams
      if (streams.empty()) break;

      Stream chunk = streams.top();
      streams.pop();
      double wait_for = chunk.send_next_chunk_at - timer.Elapsed();
      if (wait_for > 0) kaldi::Sleep(wait_for);

      KALDI_ASSERT(chunk.wav->Data().NumRows() > 0);
      SubVector<BaseFloat> data(chunk.wav->Data(), 0);

      // Current chunk
      int32 total_num_samp = data.Dim();
      int this_chunk_num_samp =
          std::min(total_num_samp - chunk.offset, chunk_length);
      bool is_last_chunk =
          ((chunk.offset + this_chunk_num_samp) == total_num_samp);
      bool is_first_chunk = (chunk.offset == 0);
      SubVector<BaseFloat> wave_part(data, chunk.offset, this_chunk_num_samp);

      // Giving current chunk to the dynamic batcher for processing
      dynamic_batcher.Push(chunk.corr_id, is_first_chunk, is_last_chunk,
                           wave_part);

      // Current chunk was sent, done
      chunk.offset += this_chunk_num_samp;

      // Streaming simulation:
      // We need to know the duration of the next chunk
      // The next time we will "wake up" the stream will be at
      // send_next_chunk_at with send_next_chunk_at = send_current_chunk_at +
      // next_chunk_duration
      int next_chunk_num_samp =
          std::min(total_num_samp - chunk.offset, chunk_length);
      double next_chunk_seconds = next_chunk_num_samp * seconds_per_sample;
      chunk.send_next_chunk_at += next_chunk_seconds;

      // If there is a next chunk, add it to the list of streams tasks
      if (!is_last_chunk) streams.push(chunk);
    }

    dynamic_batcher.WaitForCompletion();
    KALDI_LOG << "Done.";
    nvtxRangePop();

    KALDI_LOG << "Latency stats:";
    PrintLatencyStats(latencies);
    delete word_syms;

    if (clat_writer) clat_writer->Close();
    cudaDeviceSynchronize();

    return 0;
  } catch (const std::exception &e) {
    std::cerr << e.what();
    return -1;
  }
}  // main()<|MERGE_RESOLUTION|>--- conflicted
+++ resolved
@@ -192,13 +192,6 @@
               corr_id, [latency_ptr, &timer, &opts, corr_id, result_type](
                            const std::string &str, bool partial,
                            bool endpoint_detected) {
-<<<<<<< HEAD
-                if (partial && opts.print_partial_hypotheses)
-                  KALDI_LOG << "corr_id #" << corr_id << " [partial] : " << str;
-
-                if (endpoint_detected && opts.print_endpoints)
-                  KALDI_LOG << "corr_id #" << corr_id << " [endpoint detected]";
-=======
                 if (partial && opts.print_partial_hypotheses) {
                   KALDI_LOG << "corr_id #" << corr_id << " [partial] : " << str;
 		}
@@ -206,7 +199,6 @@
                 if (endpoint_detected && opts.print_endpoints) {
                   KALDI_LOG << "corr_id #" << corr_id << " [endpoint detected]";
 		}
->>>>>>> 26b9f648
 
                 if (!partial) {
                   // *latency_ptr currently contains t1="stream_will_start_at +
@@ -220,14 +212,9 @@
                     // lattice gen into account
                     *latency_ptr = timer.Elapsed() - *latency_ptr;
                   }
-<<<<<<< HEAD
-                  if (opts.print_hypotheses)
-                    KALDI_LOG << "corr_id #" << corr_id << " : " << str;
-=======
                   if (opts.print_hypotheses) {
                     KALDI_LOG << "corr_id #" << corr_id << " : " << str;
 		  }
->>>>>>> 26b9f648
                 }
               });
         }
@@ -243,11 +230,7 @@
                &output_writer_m_, key,
                word_syms](SegmentedLatticeCallbackParams &params) {
                 if (params.results.empty()) {
-<<<<<<< HEAD
-                  KALDI_WARN << "Empty result for callback";
-=======
                   KALDI_WARN << "Empty result for callback for utterance " << key;
->>>>>>> 26b9f648
                   return;
                 }
                 if (params.results[0].IsLastSegment()) {
@@ -256,11 +239,7 @@
 
                 if (clat_writer) {
                   std::lock_guard<std::mutex> lk(output_writer_m_);
-<<<<<<< HEAD
-                  clat_writer->Write(key, params.results[0].GetLatticeResult());
-=======
                   clat_writer->Write(key, *params.results[0].GetLatticeResult());
->>>>>>> 26b9f648
                 }
 
                 if (ctm_writer) {
