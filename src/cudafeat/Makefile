

all:

include ../kaldi.mk
ifeq ($(CUDA), true)

TESTFILES = 

ifeq ($(CUDA), true)
<<<<<<< HEAD
  OBJFILES +=  feature-window-cuda.o feature-spectral-cuda.o feature-online-cmvn-cuda.o \
							 online-ivector-feature-cuda-kernels.o online-ivector-feature-cuda.o \
							 online-cuda-feature-pipeline.o feature-online-batched-cmvn-cuda.o \
							 feature-online-batched-cmvn-cuda-kernels.o
=======
  OBJFILES +=  feature-window-cuda.o feature-spectral-cuda.o \
		feature-online-cmvn-cuda.o feature-online-batched-spectral-cuda.o \
		feature-spectral-batched-kernels.o \
		online-ivector-feature-cuda-kernels.o online-ivector-feature-cuda.o \
		online-cuda-feature-pipeline.o feature-online-batched-cmvn-cuda.o \
		feature-online-batched-cmvn-cuda-kernels.o
>>>>>>> 5882dc51
endif

LIBNAME = kaldi-cudafeat

ADDLIBS = ../feat/kaldi-feat.a ../util/kaldi-util.a ../matrix/kaldi-matrix.a \
          ../base/kaldi-base.a ../cudamatrix/kaldi-cudamatrix.a \
          ../gmm/kaldi-gmm.a ../ivector/kaldi-ivector.a ../online2/kaldi-online2.a

LDFLAGS += $(CUDA_LDFLAGS)
LDLIBS += $(CUDA_LDLIBS)


%.o : %.cu
	$(CUDATKDIR)/bin/nvcc -c -g $< -o $@ $(CUDA_INCLUDE) $(CUDA_FLAGS) $(CUDA_ARCH) -I../ -I$(OPENFSTINC)
endif

include ../makefiles/default_rules.mk<|MERGE_RESOLUTION|>--- conflicted
+++ resolved
@@ -8,19 +8,12 @@
 TESTFILES = 
 
 ifeq ($(CUDA), true)
-<<<<<<< HEAD
-  OBJFILES +=  feature-window-cuda.o feature-spectral-cuda.o feature-online-cmvn-cuda.o \
-							 online-ivector-feature-cuda-kernels.o online-ivector-feature-cuda.o \
-							 online-cuda-feature-pipeline.o feature-online-batched-cmvn-cuda.o \
-							 feature-online-batched-cmvn-cuda-kernels.o
-=======
   OBJFILES +=  feature-window-cuda.o feature-spectral-cuda.o \
 		feature-online-cmvn-cuda.o feature-online-batched-spectral-cuda.o \
 		feature-spectral-batched-kernels.o \
 		online-ivector-feature-cuda-kernels.o online-ivector-feature-cuda.o \
 		online-cuda-feature-pipeline.o feature-online-batched-cmvn-cuda.o \
 		feature-online-batched-cmvn-cuda-kernels.o
->>>>>>> 5882dc51
 endif
 
 LIBNAME = kaldi-cudafeat
