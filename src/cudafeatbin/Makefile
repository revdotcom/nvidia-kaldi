
all:
EXTRA_CXXFLAGS = -Wno-sign-compare
include ../kaldi.mk

LDFLAGS += $(CUDA_LDFLAGS)
LDLIBS += $(CUDA_LDLIBS)

BINFILES =

ifeq ($(CUDA), true)
  BINFILES += compute-mfcc-feats-cuda apply-cmvn-online-cuda compute-online-feats-cuda compute-fbank-feats-cuda \
<<<<<<< HEAD
							apply-batched-cmvn-online-cuda
=======
		apply-batched-cmvn-online-cuda compute-mfcc-online-batched-cuda
>>>>>>> 5882dc51
endif

OBJFILES =

TESTFILES =

ADDLIBS = ../cudafeat/kaldi-cudafeat.a ../online2/kaldi-online2.a  \
          ../ivector/kaldi-ivector.a ../decoder/kaldi-decoder.a \
          ../lat/kaldi-lat.a ../cudamatrix/kaldi-cudamatrix.a \
          ../hmm/kaldi-hmm.a ../feat/kaldi-feat.a \
          ../transform/kaldi-transform.a ../gmm/kaldi-gmm.a \
          ../tree/kaldi-tree.a ../util/kaldi-util.a ../matrix/kaldi-matrix.a \
          ../base/kaldi-base.a

include ../makefiles/default_rules.mk<|MERGE_RESOLUTION|>--- conflicted
+++ resolved
@@ -10,11 +10,7 @@
 
 ifeq ($(CUDA), true)
   BINFILES += compute-mfcc-feats-cuda apply-cmvn-online-cuda compute-online-feats-cuda compute-fbank-feats-cuda \
-<<<<<<< HEAD
-							apply-batched-cmvn-online-cuda
-=======
 		apply-batched-cmvn-online-cuda compute-mfcc-online-batched-cuda
->>>>>>> 5882dc51
 endif
 
 OBJFILES =
