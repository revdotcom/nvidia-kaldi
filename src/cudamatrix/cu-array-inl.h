// cudamatrix/cu-array-inl.h

// Copyright 2009-2016  Karel Vesely
//                2013  Johns Hopkins University (author: Daniel Povey)
//                2017  Shiyin Kang


// See ../../COPYING for clarification regarding multiple authors
//
// Licensed under the Apache License, Version 2.0 (the "License");
// you may not use this file except in compliance with the License.
// You may obtain a copy of the License at
//
//  http://www.apache.org/licenses/LICENSE-2.0
//
// THIS CODE IS PROVIDED *AS IS* BASIS, WITHOUT WARRANTIES OR CONDITIONS OF ANY
// KIND, EITHER EXPRESS OR IMPLIED, INCLUDING WITHOUT LIMITATION ANY IMPLIED
// WARRANTIES OR CONDITIONS OF TITLE, FITNESS FOR A PARTICULAR PURPOSE,
// MERCHANTABLITY OR NON-INFRINGEMENT.
// See the Apache 2 License for the specific language governing permissions and
// limitations under the License.



#ifndef KALDI_CUDAMATRIX_CU_ARRAY_INL_H_
#define KALDI_CUDAMATRIX_CU_ARRAY_INL_H_

#include <algorithm>

#if HAVE_CUDA == 1
#include <cuda_runtime_api.h>
#include "cudamatrix/cu-common.h"
#include "cudamatrix/cu-device.h"
#include "cudamatrix/cu-kernels.h"
#endif

#include "base/timer.h"

namespace kaldi {


template<typename T>
void CuArray<T>::Resize(MatrixIndexT dim, MatrixResizeType resize_type) {
  KALDI_ASSERT((resize_type == kSetZero || resize_type == kUndefined) && dim >= 0);
  if (this->dim_ == dim) {
    if (resize_type == kSetZero)
      this->SetZero();
    return;
  }

  Destroy();

  if (dim == 0) return;

#if HAVE_CUDA == 1
  if (CuDevice::Instantiate().Enabled()) {
    CuTimer tim;
    this->data_ = static_cast<T*>(CuDevice::Instantiate().Malloc(dim * sizeof(T)));
    this->dim_ = dim;
    if (resize_type == kSetZero) this->SetZero();
    CuDevice::Instantiate().AccuProfile("CuArray::Resize", tim);
  } else
#endif
  {
    this->data_ = static_cast<T*>(malloc(dim * sizeof(T)));
    // We allocate with malloc because we don't want constructors being called.
    // We basically ignore memory alignment issues here-- we assume the malloc
    // implementation is forgiving enough that it will automatically align on
    // sensible boundaries.
    if (this->data_ == 0)
      KALDI_ERR << "Memory allocation failed when initializing CuVector "
                << "with dimension " << dim << " object size in bytes: "
                << sizeof(T);
  }

  this->dim_ = dim;
  if (resize_type == kSetZero)
    this->SetZero();
}

template<typename T>
void CuArray<T>::Destroy() {
#if HAVE_CUDA == 1
  if (CuDevice::Instantiate().Enabled()) {
    if (this->data_ != NULL) {
      CuDevice::Instantiate().Free(this->data_);
    }
  } else
#endif
  {
    if (this->data_ != NULL)
      free(this->data_);
  }
  this->dim_ = 0;
  this->data_ = NULL;
}


template<typename T>
void CuArrayBase<T>::CopyFromVec(const std::vector<T> &src) {
  KALDI_ASSERT(dim_ == src.size());
  if (src.empty())
    return;
#if HAVE_CUDA == 1
  if (CuDevice::Instantiate().Enabled()) {
    CuTimer tim;
    CU_SAFE_CALL(
<<<<<<< HEAD
        cudaMemcpy(data_, &src.front(), src.size() * sizeof(T),
                   cudaMemcpyHostToDevice));
=======
        cudaMemcpyAsync(data_, &src.front(), src.size() * sizeof(T),
                   cudaMemcpyHostToDevice, cudaStreamPerThread));
    CU_SAFE_CALL(cudaStreamSynchronize(cudaStreamPerThread));
>>>>>>> 1221510e
    CuDevice::Instantiate().AccuProfile(__func__, tim);
  } else
#endif
  {
    memcpy(data_, &src.front(), src.size() * sizeof(T));
  }
}

template<typename T>
void CuArray<T>::CopyFromVec(const std::vector<T> &src) {
  Resize(src.size(), kUndefined);
  if (src.empty()) return;
#if HAVE_CUDA == 1
  if (CuDevice::Instantiate().Enabled()) {
    CuTimer tim;
<<<<<<< HEAD
    CU_SAFE_CALL(cudaMemcpy(this->data_, &src.front(), src.size()*sizeof(T), cudaMemcpyHostToDevice));
=======
    CU_SAFE_CALL(cudaMemcpyAsync(this->data_, &src.front(), 
          src.size()*sizeof(T), cudaMemcpyHostToDevice, cudaStreamPerThread));
    CU_SAFE_CALL(cudaStreamSynchronize(cudaStreamPerThread));
>>>>>>> 1221510e
    CuDevice::Instantiate().AccuProfile(__func__, tim);
  } else
#endif
  {
    memcpy(this->data_, &src.front(), src.size()*sizeof(T));
  }
}


template<typename T>
void CuArray<T>::CopyFromArray(const CuArrayBase<T> &src) {
  this->Resize(src.Dim(), kUndefined);
  if (this->dim_ == 0) return;
<<<<<<< HEAD
#if HAVE_CUDA == 1
  if (CuDevice::Instantiate().Enabled()) {
    CuTimer tim;
    CU_SAFE_CALL(cudaMemcpy(this->data_, src.data_, this->dim_ * sizeof(T),
                            cudaMemcpyDeviceToDevice));
=======
#if HAVE_CUDA == 1
  if (CuDevice::Instantiate().Enabled()) {
    CuTimer tim;
    CU_SAFE_CALL(cudaMemcpyAsync(this->data_, src.data_, this->dim_ * sizeof(T),
                                 cudaMemcpyDeviceToDevice,
                                 cudaStreamPerThread));
    CuDevice::Instantiate().AccuProfile(__func__, tim);
  } else
#endif
  {
    memcpy(this->data_, src.data_, this->dim_ * sizeof(T));
  }
}

template<typename T>
void CuArrayBase<T>::CopyFromArray(const CuArrayBase<T> &src) {
  KALDI_ASSERT(src.Dim() == Dim());
  if (dim_ == 0)
    return;
#if HAVE_CUDA == 1
  if (CuDevice::Instantiate().Enabled()) {
    CuTimer tim;
    CU_SAFE_CALL(
      cudaMemcpyAsync(this->data_, src.data_, dim_ * sizeof(T),
                      cudaMemcpyDeviceToDevice, cudaStreamPerThread));
>>>>>>> 1221510e
    CuDevice::Instantiate().AccuProfile(__func__, tim);
  } else
#endif
  {
    memcpy(this->data_, src.data_, this->dim_ * sizeof(T));
  }
}

template<typename T>
void CuArrayBase<T>::CopyFromArray(const CuArrayBase<T> &src) {
  KALDI_ASSERT(src.Dim() == Dim());
  if (dim_ == 0)
    return;
#if HAVE_CUDA == 1
  if (CuDevice::Instantiate().Enabled()) {
    CuTimer tim;
    CU_SAFE_CALL(
        cudaMemcpy(this->data_, src.data_, dim_ * sizeof(T),
                   cudaMemcpyDeviceToDevice));
    CuDevice::Instantiate().AccuProfile(__func__, tim);
  } else
#endif
  {
    memcpy(this->data_, src.data_, dim_ * sizeof(T));
  }
}


template<typename T>
void CuArrayBase<T>::CopyToVec(std::vector<T> *dst) const {
  if (static_cast<MatrixIndexT>(dst->size()) != this->dim_) {
    dst->resize(this->dim_);
  }
  if (this->dim_ == 0) return;
#if HAVE_CUDA == 1
  if (CuDevice::Instantiate().Enabled()) {
    CuTimer tim;
<<<<<<< HEAD
    CU_SAFE_CALL(cudaMemcpy(&dst->front(), Data(), this->dim_ * sizeof(T), cudaMemcpyDeviceToHost));
=======
    CU_SAFE_CALL(cudaMemcpyAsync(&dst->front(), Data(), this->dim_ * sizeof(T),
          cudaMemcpyDeviceToHost, cudaStreamPerThread));
    CU_SAFE_CALL(cudaStreamSynchronize(cudaStreamPerThread));
>>>>>>> 1221510e
    CuDevice::Instantiate().AccuProfile("CuArray::CopyToVecD2H", tim);
  } else
#endif
  {
    memcpy(&dst->front(), this->data_, this->dim_ * sizeof(T));
  }
}


template<typename T>
void CuArrayBase<T>::CopyToHost(T *dst) const {
  if (this->dim_ == 0) return;
  KALDI_ASSERT(dst != NULL);
#if HAVE_CUDA == 1
  if (CuDevice::Instantiate().Enabled()) {
    CuTimer tim;
<<<<<<< HEAD
    CU_SAFE_CALL(cudaMemcpy(dst, Data(), this->dim_ * sizeof(T), cudaMemcpyDeviceToHost));
=======
    CU_SAFE_CALL(cudaMemcpyAsync(dst, Data(), this->dim_ * sizeof(T),
          cudaMemcpyDeviceToHost, cudaStreamPerThread));
    CU_SAFE_CALL(cudaStreamSynchronize(cudaStreamPerThread));
>>>>>>> 1221510e
    CuDevice::Instantiate().AccuProfile("CuArray::CopyToVecD2H", tim);
  } else
#endif
  {
    memcpy(dst, this->data_, this->dim_ * sizeof(T));
  }
}


template<typename T>
void CuArrayBase<T>::SetZero() {
  if (this->dim_ == 0) return;
#if HAVE_CUDA == 1
  if (CuDevice::Instantiate().Enabled()) {
    CuTimer tim;
<<<<<<< HEAD
    CU_SAFE_CALL(cudaMemset(this->data_, 0, this->dim_ * sizeof(T)));
=======
    CU_SAFE_CALL(cudaMemsetAsync(this->data_, 0, this->dim_ * sizeof(T),
          cudaStreamPerThread));
    CU_SAFE_CALL(cudaStreamSynchronize(cudaStreamPerThread));
>>>>>>> 1221510e
    CuDevice::Instantiate().AccuProfile("CuArray::SetZero", tim);
  } else
#endif
  {
    memset(static_cast<void*>(this->data_), 0, this->dim_ * sizeof(T));
  }
}


template<class T>
void CuArrayBase<T>::Set(const T &value) {
  // This is not implemented yet, we'll do so if it's needed.
  KALDI_ERR << "CuArray<T>::Set not implemented yet for this type.";
}
// int32 specialization implemented in 'cudamatrix/cu-array.cc',
template<>
void CuArrayBase<int32>::Set(const int32 &value);


template<class T>
void CuArrayBase<T>::Sequence(const T base) {
  // This is not implemented yet, we'll do so if it's needed.
  KALDI_ERR << "CuArray<T>::Sequence not implemented yet for this type.";
}
// int32 specialization implemented in 'cudamatrix/cu-array.cc',
template<>
void CuArrayBase<int32>::Sequence(const int32 base);


template<class T>
void CuArrayBase<T>::Add(const T &value) {
  // This is not implemented yet, we'll do so if it's needed.
  KALDI_ERR << "CuArray<T>::Add not implemented yet for this type.";
}
// int32 specialization implemented in 'cudamatrix/cu-array.cc',
template<>
void CuArrayBase<int32>::Add(const int32 &value);


template<class T>
inline T CuArrayBase<T>::Min() const {
  KALDI_ASSERT(this->Dim() > 0);
#if HAVE_CUDA == 1
  CuTimer tim;
#endif
  std::vector<T> tmp(Dim());
  CopyToVec(&tmp);
  T ans = *std::min_element(tmp.begin(), tmp.end());
#if HAVE_CUDA == 1
  if (CuDevice::Instantiate().Enabled()) {
    CuDevice::Instantiate().AccuProfile(__func__, tim);
  }
#endif
  return ans;
}


template<class T>
inline T CuArrayBase<T>::Max() const {
  KALDI_ASSERT(this->Dim() > 0);
#if HAVE_CUDA == 1
  CuTimer tim;
#endif
  std::vector<T> tmp(Dim());
  CopyToVec(&tmp);
  T ans = *std::max_element(tmp.begin(), tmp.end());
#if HAVE_CUDA == 1
  if (CuDevice::Instantiate().Enabled()) {
    CuDevice::Instantiate().AccuProfile(__func__, tim);
  }
#endif
  return ans;
}


template<typename T>
void CuArray<T>::Read(std::istream& in, bool binary) {
  std::vector<T> tmp;
  ReadIntegerVector(in, binary, &tmp);
  (*this) = tmp;
}

template<typename T>
void CuArray<T>::Write(std::ostream& out, bool binary) const {
  std::vector<T> tmp(this->Dim());
  this->CopyToVec(&tmp);
  WriteIntegerVector(out, binary, tmp);
}


template<typename T>
CuSubArray<T>::CuSubArray(const CuArrayBase<T> &src,
                          MatrixIndexT offset,
                          MatrixIndexT dim) {
  KALDI_ASSERT(offset >= 0 && dim >= 0 &&
               offset + dim <= src.Dim());
  this->data_ = src.data_ + offset;
  this->dim_ = dim;
}


/**
 * Print the vector to stream
 */
template<typename T>
std::ostream &operator << (std::ostream &out, const CuArray<T> &vec) {
  std::vector<T> tmp;
  vec.CopyToVec(&tmp);
  out << "[";
  for(int32 i=0; i<tmp.size(); i++) {
    out << " " << tmp[i];
  }
  out << " ]\n";
  return out;
}

template <typename T>
void CuArray<T>::Swap(CuArray<T> *other) {
  std::swap(this->dim_, other->dim_);
  std::swap(this->data_, other->data_);
}


} // namespace kaldi

#endif<|MERGE_RESOLUTION|>--- conflicted
+++ resolved
@@ -105,14 +105,9 @@
   if (CuDevice::Instantiate().Enabled()) {
     CuTimer tim;
     CU_SAFE_CALL(
-<<<<<<< HEAD
-        cudaMemcpy(data_, &src.front(), src.size() * sizeof(T),
-                   cudaMemcpyHostToDevice));
-=======
         cudaMemcpyAsync(data_, &src.front(), src.size() * sizeof(T),
                    cudaMemcpyHostToDevice, cudaStreamPerThread));
     CU_SAFE_CALL(cudaStreamSynchronize(cudaStreamPerThread));
->>>>>>> 1221510e
     CuDevice::Instantiate().AccuProfile(__func__, tim);
   } else
 #endif
@@ -128,13 +123,9 @@
 #if HAVE_CUDA == 1
   if (CuDevice::Instantiate().Enabled()) {
     CuTimer tim;
-<<<<<<< HEAD
-    CU_SAFE_CALL(cudaMemcpy(this->data_, &src.front(), src.size()*sizeof(T), cudaMemcpyHostToDevice));
-=======
     CU_SAFE_CALL(cudaMemcpyAsync(this->data_, &src.front(), 
           src.size()*sizeof(T), cudaMemcpyHostToDevice, cudaStreamPerThread));
     CU_SAFE_CALL(cudaStreamSynchronize(cudaStreamPerThread));
->>>>>>> 1221510e
     CuDevice::Instantiate().AccuProfile(__func__, tim);
   } else
 #endif
@@ -148,13 +139,6 @@
 void CuArray<T>::CopyFromArray(const CuArrayBase<T> &src) {
   this->Resize(src.Dim(), kUndefined);
   if (this->dim_ == 0) return;
-<<<<<<< HEAD
-#if HAVE_CUDA == 1
-  if (CuDevice::Instantiate().Enabled()) {
-    CuTimer tim;
-    CU_SAFE_CALL(cudaMemcpy(this->data_, src.data_, this->dim_ * sizeof(T),
-                            cudaMemcpyDeviceToDevice));
-=======
 #if HAVE_CUDA == 1
   if (CuDevice::Instantiate().Enabled()) {
     CuTimer tim;
@@ -180,7 +164,6 @@
     CU_SAFE_CALL(
       cudaMemcpyAsync(this->data_, src.data_, dim_ * sizeof(T),
                       cudaMemcpyDeviceToDevice, cudaStreamPerThread));
->>>>>>> 1221510e
     CuDevice::Instantiate().AccuProfile(__func__, tim);
   } else
 #endif
@@ -218,13 +201,9 @@
 #if HAVE_CUDA == 1
   if (CuDevice::Instantiate().Enabled()) {
     CuTimer tim;
-<<<<<<< HEAD
-    CU_SAFE_CALL(cudaMemcpy(&dst->front(), Data(), this->dim_ * sizeof(T), cudaMemcpyDeviceToHost));
-=======
     CU_SAFE_CALL(cudaMemcpyAsync(&dst->front(), Data(), this->dim_ * sizeof(T),
           cudaMemcpyDeviceToHost, cudaStreamPerThread));
     CU_SAFE_CALL(cudaStreamSynchronize(cudaStreamPerThread));
->>>>>>> 1221510e
     CuDevice::Instantiate().AccuProfile("CuArray::CopyToVecD2H", tim);
   } else
 #endif
@@ -241,13 +220,9 @@
 #if HAVE_CUDA == 1
   if (CuDevice::Instantiate().Enabled()) {
     CuTimer tim;
-<<<<<<< HEAD
-    CU_SAFE_CALL(cudaMemcpy(dst, Data(), this->dim_ * sizeof(T), cudaMemcpyDeviceToHost));
-=======
     CU_SAFE_CALL(cudaMemcpyAsync(dst, Data(), this->dim_ * sizeof(T),
           cudaMemcpyDeviceToHost, cudaStreamPerThread));
     CU_SAFE_CALL(cudaStreamSynchronize(cudaStreamPerThread));
->>>>>>> 1221510e
     CuDevice::Instantiate().AccuProfile("CuArray::CopyToVecD2H", tim);
   } else
 #endif
@@ -263,13 +238,9 @@
 #if HAVE_CUDA == 1
   if (CuDevice::Instantiate().Enabled()) {
     CuTimer tim;
-<<<<<<< HEAD
-    CU_SAFE_CALL(cudaMemset(this->data_, 0, this->dim_ * sizeof(T)));
-=======
     CU_SAFE_CALL(cudaMemsetAsync(this->data_, 0, this->dim_ * sizeof(T),
           cudaStreamPerThread));
     CU_SAFE_CALL(cudaStreamSynchronize(cudaStreamPerThread));
->>>>>>> 1221510e
     CuDevice::Instantiate().AccuProfile("CuArray::SetZero", tim);
   } else
 #endif
