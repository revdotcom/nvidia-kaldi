--- conflicted
+++ resolved
@@ -111,18 +111,11 @@
     CUBLAS_SAFE_CALL(cublasCreate(&cublas_handle_));
     CUBLAS_SAFE_CALL(cublasSetStream(cublas_handle_, cudaStreamPerThread));
     
-<<<<<<< HEAD
-    if(device_options_.use_tensor_cores_) {
-      //Enable tensor cores in CUBLAS
-      //Note if the device does not support tensor cores this will fall back to normal math mode
-      CUBLAS_SAFE_CALL(cublasSetMathMode(cublas_handle_, CUBLAS_TENSOR_OP_MATH));
-=======
     if (device_options_.use_tensor_cores) {
       // Enable tensor cores in CUBLAS
       // Note if the device does not support tensor cores this will fall back to normal math mode
       CUBLAS_SAFE_CALL(cublasSetMathMode(cublas_handle_, 
             CUBLAS_TENSOR_OP_MATH));
->>>>>>> 17b7f3f2
     }
 
     // Initialize the cuSPARSE library
@@ -264,7 +257,7 @@
     CUSPARSE_SAFE_CALL(cusparseCreate(&cusparse_handle_));
     CUSPARSE_SAFE_CALL(cusparseSetStream(cusparse_handle_, cudaStreamPerThread));
 
-    // Notify the user which GPU is being used.
+    // Notify the user which GPU is being userd.
     char name[128];
     DeviceGetName(name,128, device_id);
 
@@ -541,11 +534,7 @@
 // Note: this was declared "static".
 thread_local CuDevice CuDevice::this_thread_device_;
   
-<<<<<<< HEAD
-CuDevice::CuDeviceOptions_t CuDevice::device_options_;
-=======
 CuDevice::CuDeviceOptions CuDevice::device_options_;
->>>>>>> 17b7f3f2
 
 // define and initialize the static members of the CuDevice object.
 int32 CuDevice::device_id_ = -1;
