// cudamatrix/cu-packed-matrix.cc

// Copyright 2009-2013  Johns Hopkins University (author: Daniel Povey)
//                      Karel Vesely

// See ../../COPYING for clarification regarding multiple authors
//
// Licensed under the Apache License, Version 2.0 (the "License");
// you may not use this file except in compliance with the License.
// You may obtain a copy of the License at
//
//  http://www.apache.org/licenses/LICENSE-2.0
//
// THIS CODE IS PROVIDED *AS IS* BASIS, WITHOUT WARRANTIES OR CONDITIONS OF ANY
// KIND, EITHER EXPRESS OR IMPLIED, INCLUDING WITHOUT LIMITATION ANY IMPLIED
// WARRANTIES OR CONDITIONS OF TITLE, FITNESS FOR A PARTICULAR PURPOSE,
// MERCHANTABLITY OR NON-INFRINGEMENT.
// See the Apache 2 License for the specific language governing permissions and
// limitations under the License.



#if HAVE_CUDA == 1
#include <cuda_runtime_api.h>
#include <cublas_v2.h>
#endif

#include "base/timer.h"
#include "cudamatrix/cu-common.h"
#include "cudamatrix/cu-vector.h"
#include "cudamatrix/cu-device.h"
#include "cudamatrix/cu-kernels.h"
#include "cudamatrix/cu-math.h"
#include "cudamatrix/cu-packed-matrix.h"
#include "cudamatrix/cublas-wrappers.h"

namespace kaldi {

template<typename Real>
void CuPackedMatrix<Real>::Resize(MatrixIndexT rows,
                                  MatrixResizeType resize_type) {
  // This code does not currently support the other resize_type options.
  KALDI_ASSERT(resize_type == kSetZero || resize_type == kUndefined);

  if (this->num_rows_ == rows) {
    if (resize_type == kSetZero) this->SetZero();
    return;
  }

  if (this->num_rows_ != 0)
    this->Destroy();
  if (rows == 0) return;
#if HAVE_CUDA == 1
  CuDevice &device = CuDevice::Instantiate();
  if (device.Enabled()) {
    CuTimer tim;
    this->num_rows_ = rows;
    size_t nr = static_cast<size_t>(num_rows_),
        num_bytes = ((nr * (nr+1)) / 2) * sizeof(Real);
    this->data_ = static_cast<Real*>(device.Malloc(num_bytes));

    if (resize_type == kSetZero) this->SetZero();
    device.AccuProfile("CuPackedMatrix::Resize", tim);
  } else
#endif
  { // Let the initializer of SpMatrix<Real> handle the allocation,
    // and then just do Swap which will switch the pointers.
    // This wastes a few instructions but is simple to code.
    SpMatrix<Real> mat(rows, resize_type);
    this->Swap(&mat);
  }
}

template<typename Real>
void CuPackedMatrix<Real>::SetRandn() {
  if (num_rows_ != 0) {
    MatrixIndexT size = num_rows_ * (num_rows_ + 1) / 2;
    CuSubVector<Real> tmp(data_, size);
    CuRand<Real> rand;
    rand.RandGaussian(&tmp);
  }
}

template<typename Real>
void CuPackedMatrix<Real>::Destroy() {
#if HAVE_CUDA == 1
  if (CuDevice::Instantiate().Enabled()) {
    if (this->data_ != NULL) {
      CuDevice::Instantiate().Free(this->data_);
    }
  } else
#endif
  {
    if (this->data_ != NULL) KALDI_MEMALIGN_FREE(this->data_);
  }
  this->data_ = NULL;
  this->num_rows_ = 0;
}

template<typename Real>
void CuPackedMatrix<Real>::Swap(PackedMatrix<Real> *mat) {
#if HAVE_CUDA == 1
  if (CuDevice::Instantiate().Enabled()) {
    if (this->num_rows_ == 0) {
      if (mat->num_rows_ != 0) {
        // *this is empty, but mat is nonempty.
        Resize(mat->num_rows_, kUndefined);
        CopyFromPacked(*mat);
        mat->Resize(0);
      }
      // else both are empty.
    } else { // *this is nonempty.
      if (mat->num_rows_ != 0) {
        // Both *this and *mat are nonempty.  Recurse to simpler cases.
        // this could be done more efficiently in the case where
        // the size does not change.
        PackedMatrix<Real> temp;
        this->Swap(&temp); // now temp is full, *this is empty.
        mat->Swap(&temp); // now mat has data from *this, temp has
        // data from mat.
        this->Swap(&temp); // copy data in mat to *this, which is now empty.
      } else { // *this is full but *mat is empty.
        mat->Resize(this->num_rows_, kUndefined);
        this->CopyToPacked(mat);
        this->Destroy();
      }
    }
  } else
#endif
  {
    std::swap(mat->data_, this->data_);
    std::swap(mat->num_rows_, this->num_rows_);
  }
}

template<typename Real>
void CuPackedMatrix<Real>::CopyFromPacked(const CuPackedMatrix<Real> &src) {
  KALDI_ASSERT(src.NumRows() == num_rows_);
#if HAVE_CUDA == 1
  if (CuDevice::Instantiate().Enabled()) {
    if (num_rows_ == 0) return; // Nothing to do.
    CuTimer tim;
    size_t nr = static_cast<size_t>(num_rows_),
        num_bytes = ((nr * (nr+1)) / 2) * sizeof(Real);

    CU_SAFE_CALL(
      cudaMemcpyAsync(data_, src.data_, num_bytes, cudaMemcpyDeviceToDevice,
                      cudaStreamPerThread));
    CuDevice::Instantiate().AccuProfile("CuPackedMatrix::CopyFromPacked1",
                                        tim);
  } else
#endif
  {
    Mat().CopyFromPacked(src.Mat());
  }
}

template<typename Real>
void CuPackedMatrix<Real>::CopyFromPacked(const PackedMatrix<Real> &src) {
  KALDI_ASSERT(src.NumRows() == num_rows_);
#if HAVE_CUDA == 1
  if (CuDevice::Instantiate().Enabled()) {
    if (num_rows_ == 0) return; // Nothing to do.
    CuTimer tim;
    CU_SAFE_CALL(cudaMemcpy(data_, src.data_, src.SizeInBytes(),
                            cudaMemcpyHostToDevice));
    CuDevice::Instantiate().AccuProfile("CuPackedMatrix::CopyFromPacked2", tim);
  } else
#endif
  {
    Mat().CopyFromPacked(src);
    //memcpy(data_, src.Data(), SizeInBytes());
  }
}

template<typename Real>
void CuPackedMatrix<Real>::CopyToPacked(PackedMatrix<Real> *dst) const {
  KALDI_ASSERT(dst->NumRows() == NumRows());

#if HAVE_CUDA == 1
  if (CuDevice::Instantiate().Enabled()) {
    if (num_rows_ == 0) return; // Nothing to do.
    CuTimer tim;
    size_t nr = static_cast<size_t>(num_rows_),
      num_bytes = ((nr * (nr+1)) / 2) * sizeof(Real);

    CU_SAFE_CALL(cudaMemcpy(dst->data_, data_, num_bytes,
                            cudaMemcpyDeviceToHost));
    CuDevice::Instantiate().AccuProfile("CuPackedMatrix::CopyToPackedD2H", tim);
  } else
#endif
  {
    //memcpy(data_, dst->Data(), SizeInBytes());
    dst->CopyFromPacked(Mat());
  }
}

/*
template<typename Real>
void CuPackedMatrix<Real>::CopyRowsFromPacked(int32 r, const CuPackedMatrix<Real> &src, int32 src_ro, int32 dst_ro) {
  KALDI_ASSERT(r+src_ro <= src.NumRows());
  KALDI_ASSERT(r+dst_ro <= NumRows());
  KALDI_ASSERT(NumCols() == src.NumCols());

  #if HAVE_CUDA == 1
  if (CuDevice::Instantiate().Enabled()) {
    CuTimer tim;

    MatrixIndexT dst_pitch = stride_*sizeof(Real);
    MatrixIndexT src_pitch = src.Stride()*sizeof(Real);
    MatrixIndexT width = src.NumCols()*sizeof(Real);

    const Real *p_src = src.Data() + src_ro*src.Stride();
    Real *p_dst = data_ + dst_ro*stride_;

    CU_SAFE_CALL(cudaMemcpy2D(p_dst, dst_pitch, p_src, src_pitch, width, r, cudaMemcpyDeviceToDevice));

    CuDevice::Instantiate().AccuProfile("CuMatrix::CopyRowsD2D", tim);
  } else
  #endif
  {
    memcpy(Data()+dst_ro*stride_, src.Data()+src_ro*src.Stride(), r*stride_*sizeof(Real));
  }
} */



template<typename Real>
void CuPackedMatrix<Real>::Read(std::istream &is, bool binary) {
  PackedMatrix<Real> temp;
  temp.Read(is, binary);
  Destroy();
  Swap(&temp);
}

template<typename Real>
void CuPackedMatrix<Real>::Write(std::ostream &os, bool binary) const {
  PackedMatrix<Real> temp(this->num_rows_, kUndefined);
  this->CopyToPacked(&temp);
  temp.Write(os, binary);
}

template<typename Real>
void CuPackedMatrix<Real>::SetZero() {
  #if HAVE_CUDA == 1
  if (CuDevice::Instantiate().Enabled()) {
    CuTimer tim;
    size_t nr = static_cast<size_t>(num_rows_),
      num_bytes = ((nr * (nr+1)) / 2) * sizeof(Real);

<<<<<<< HEAD
    CU_SAFE_CALL(cudaMemsetAsync(reinterpret_cast<void*>(this->data_), 0, num_bytes,cudaStreamPerThread));
=======
    CU_SAFE_CALL(cudaMemsetAsync(reinterpret_cast<void*>(this->data_), 0, 
          num_bytes, cudaStreamPerThread));
>>>>>>> 17b7f3f2
    CU_SAFE_CALL(cudaStreamSynchronize(cudaStreamPerThread));
    CuDevice::Instantiate().AccuProfile("CuPackedMatrix::SetZero", tim);
  } else
  #endif
  {
    Mat().SetZero();
  }
}

template<typename Real>
Real CuPackedMatrix<Real>::Trace() const {
  Real result = 0.0;
#if HAVE_CUDA == 1
  if (CuDevice::Instantiate().Enabled()) {
    if (num_rows_ == 0) return 0.0;
    CuVector<Real> tmp(num_rows_, kUndefined);
    tmp.CopyDiagFromPacked(*this);
    return tmp.Sum();
  } else
#endif
  {
    result = Mat().Trace();
  }
  return result;
}

template<typename Real>
void CuPackedMatrix<Real>::SetDiag(Real alpha) {
#if HAVE_CUDA == 1
  if (CuDevice::Instantiate().Enabled()) {
    if (num_rows_ == 0) return;
    CuTimer tim;
    int dimBlock(CU1DBLOCK);
    int dimGrid(n_blocks(NumRows(),CU1DBLOCK));
    cuda_set_diag_packed(dimGrid,dimBlock,data_,alpha,num_rows_);
    CU_SAFE_CALL(cudaGetLastError());
    CuDevice::Instantiate().AccuProfile("CuPackedMatrix::SetDiag", tim);
  } else
#endif
  {
    Mat().SetDiag(alpha);
  }
}

template<typename Real>
void CuPackedMatrix<Real>::Scale(Real alpha) {
#if HAVE_CUDA == 1
  if (CuDevice::Instantiate().Enabled()) {
    CuTimer tim;
    size_t nr = static_cast<size_t>(num_rows_),
        num_elements = ((nr * (nr+1)) / 2);
    CUBLAS_SAFE_CALL(cublas_scal(GetCublasHandle(), num_elements, alpha, data_, 1));

    CuDevice::Instantiate().AccuProfile("CuPackedMatrix::Scale", tim);
  } else
#endif
  {
    Mat().Scale(alpha);
  }
}

template<typename Real>
void CuPackedMatrix<Real>::ScaleDiag(Real alpha) {
#if HAVE_CUDA == 1
  if (CuDevice::Instantiate().Enabled()) {
    CuTimer tim;
    int dimBlock(CU1DBLOCK);
    int dimGrid(n_blocks(NumRows(),CU1DBLOCK));
    cuda_scale_diag_packed(dimGrid,dimBlock,data_,alpha,num_rows_);
    CU_SAFE_CALL(cudaGetLastError());
    CuDevice::Instantiate().AccuProfile("CuPackedMatrix::ScaleDiag", tim);
  } else
#endif
  {
    Mat().ScaleDiag(alpha);
  }
}

template<typename Real>
void CuPackedMatrix<Real>::AddPacked(const Real alpha, const CuPackedMatrix<Real> &M) {
  KALDI_ASSERT(num_rows_ == M.NumRows());
#if HAVE_CUDA == 1
  if (CuDevice::Instantiate().Enabled()) {
    if (num_rows_ == 0) return;
    CuTimer tim;
    size_t nr = num_rows_,
        sz = (nr * (nr + 1)) / 2;
    cublas_axpy(GetCublasHandle(), sz, alpha, M.Data(), 1, data_, 1);
    CuDevice::Instantiate().AccuProfile("CuPackedMatrix::AddPacked", tim);
  } else
#endif
  {
    Mat().AddPacked(alpha, M.Mat());
  }
}

template<typename Real>
void CuPackedMatrix<Real>::AddToDiag(Real r) {
#if HAVE_CUDA == 1
  if (CuDevice::Instantiate().Enabled()) {
    if (num_rows_ == 0) return;
    CuTimer tim;
    int dimBlock(CU1DBLOCK);
    int dimGrid(n_blocks(NumRows(),CU1DBLOCK));
    cuda_add_diag_packed(dimGrid,dimBlock,data_,r,num_rows_);
    CU_SAFE_CALL(cudaGetLastError());
    CuDevice::Instantiate().AccuProfile("CuPackedMatrix::AddToDiag", tim);
  } else
#endif
  {
    // TODO
    Mat().AddToDiag(r);
  }
}

template<typename Real>
void CuPackedMatrix<Real>::SetUnit() {
#if HAVE_CUDA == 1
  if (CuDevice::Instantiate().Enabled()) {
    this->SetZero();
    this->SetDiag(1.0);
  } else
#endif
  {
    Mat().SetUnit();
  }
}

/**
 * Print the matrix to stream
 */
template<typename Real>
std::ostream &operator << (std::ostream &out, const CuPackedMatrix<Real> &mat) {
  PackedMatrix<Real> temp(mat.NumRows());
  mat.CopyToPacked(&temp);
  out << temp;
  return out;
}

// instantiate the template
template
std::ostream &operator << (std::ostream &out, const CuPackedMatrix<float> &mat);
template
std::ostream &operator << (std::ostream &out, const CuPackedMatrix<double> &mat);


// Instantiate class CuPackedMatrix for float and double.
template class CuPackedMatrix<float>;
template class CuPackedMatrix<double>;


} // namespace kaldi<|MERGE_RESOLUTION|>--- conflicted
+++ resolved
@@ -248,12 +248,8 @@
     size_t nr = static_cast<size_t>(num_rows_),
       num_bytes = ((nr * (nr+1)) / 2) * sizeof(Real);
 
-<<<<<<< HEAD
-    CU_SAFE_CALL(cudaMemsetAsync(reinterpret_cast<void*>(this->data_), 0, num_bytes,cudaStreamPerThread));
-=======
     CU_SAFE_CALL(cudaMemsetAsync(reinterpret_cast<void*>(this->data_), 0, 
           num_bytes, cudaStreamPerThread));
->>>>>>> 17b7f3f2
     CU_SAFE_CALL(cudaStreamSynchronize(cudaStreamPerThread));
     CuDevice::Instantiate().AccuProfile("CuPackedMatrix::SetZero", tim);
   } else
