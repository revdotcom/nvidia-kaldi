--- conflicted
+++ resolved
@@ -1072,12 +1072,8 @@
     KALDI_ASSERT(dim_>=0);
     KALDI_ASSERT(data_!=NULL);
     CuTimer tim;
-<<<<<<< HEAD
-    CU_SAFE_CALL(cudaMemsetAsync(data_, 0, dim_*sizeof(Real),cudaStreamPerThread));
-=======
     CU_SAFE_CALL(cudaMemsetAsync(data_, 0, dim_*sizeof(Real),
           cudaStreamPerThread));
->>>>>>> 17b7f3f2
     CU_SAFE_CALL(cudaStreamSynchronize(cudaStreamPerThread));
     CuDevice::Instantiate().AccuProfile("CuVector::SetZero", tim);
   } else
