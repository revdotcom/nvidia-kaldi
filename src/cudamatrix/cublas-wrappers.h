// cudamatrix/cublas-wrappers.h

// Copyright 2013  Johns Hopkins University (author: Daniel Povey);
//           2017  Shiyin Kang

// See ../../COPYING for clarification regarding multiple authors
//
// Licensed under the Apache License, Version 2.0 (the "License");
// you may not use this file except in compliance with the License.
// You may obtain a copy of the License at

//  http://www.apache.org/licenses/LICENSE-2.0

// THIS CODE IS PROVIDED *AS IS* BASIS, WITHOUT WARRANTIES OR CONDITIONS OF ANY
// KIND, EITHER EXPRESS OR IMPLIED, INCLUDING WITHOUT LIMITATION ANY IMPLIED
// WARRANTIES OR CONDITIONS OF TITLE, FITNESS FOR A PARTICULAR PURPOSE,
// MERCHANTABLITY OR NON-INFRINGEMENT.
// See the Apache 2 License for the specific language governing permissions and
// limitations under the License.
#ifndef KALDI_CUDAMATRIX_CUBLAS_WRAPPERS_H_
#define KALDI_CUDAMATRIX_CUBLAS_WRAPPERS_H_ 1

// Do not include this file directly.  It is to be included
// by .cc files in this directory.

namespace kaldi {
#if HAVE_CUDA == 1

inline cublasStatus_t cublas_gemm(
    cublasHandle_t handle, cublasOperation_t transa,
    cublasOperation_t transb, int m, int n,int k, float alpha,
    const float *A, int lda, const float *B, int ldb, float beta,
    float *C, int ldc) {
  return cublasSgemm_v2(handle,transa,transb,m,n,k,&alpha,A,lda,B,ldb,&beta,C,ldc);
}
inline cublasStatus_t cublas_gemm(
    cublasHandle_t handle, cublasOperation_t transa,
    cublasOperation_t transb, int m, int n,int k, double alpha,
    const double *A, int lda, const double *B, int ldb, double beta,
    double *C, int ldc) {
  return cublasDgemm_v2(handle,transa,transb,m,n,k,&alpha,A,lda,B,ldb,&beta,C,ldc);
}
inline cublasStatus_t cublas_ger(
    cublasHandle_t handle, int m, int n, float alpha,
    const float *x, int incx, const float *y, int incy, float *A, int lda ) {
  return cublasSger_v2(handle,m,n,&alpha,x,incx,y,incy,A,lda);
}
inline cublasStatus_t cublas_ger(cublasHandle_t handle, int m, int n, double alpha,
        const double *x, int incx, const double *y, int incy, double *A, int lda ) {
  return cublasDger_v2(handle,m,n,&alpha,x,incx,y,incy,A,lda);
}
inline cublasStatus_t cublas_gemmBatched(
    cublasHandle_t handle, cublasOperation_t transa,
    cublasOperation_t transb, int m, int n, int k, float alpha,
    const float *A[], int lda, const float *B[], int ldb, float beta,
    float *C[], int ldc, int batchCount) {
  return cublasSgemmBatched(handle, transa, transb, m, n, k, &alpha, A, lda, B, ldb, &beta, C, ldc, batchCount);
}
inline cublasStatus_t cublas_gemmBatched(
    cublasHandle_t handle, cublasOperation_t transa,
    cublasOperation_t transb, int m, int n, int k, double alpha,
    const double *A[], int lda, const double *B[], int ldb, double beta,
    double *C[], int ldc, int batchCount) {
  return cublasDgemmBatched(handle, transa, transb, m, n, k, &alpha, A, lda, B, ldb, &beta, C, ldc, batchCount);
}
inline cublasStatus_t cublas_trsm(cublasHandle_t handle, int m, int n,
                                  float alpha, const float* A, int lda,
                                  float* B, int ldb) {
  return cublasStrsm_v2(handle,CUBLAS_SIDE_LEFT,CUBLAS_FILL_MODE_UPPER,CUBLAS_OP_N,CUBLAS_DIAG_NON_UNIT,m,n,&alpha,A,lda,B,ldb);
}
inline cublasStatus_t cublas_trsm(cublasHandle_t handle, int m, int n,
                                  double alpha, const double* A, int lda,
                                  double* B, int ldb) {
  return cublasDtrsm_v2(handle,CUBLAS_SIDE_LEFT,CUBLAS_FILL_MODE_UPPER,CUBLAS_OP_N,CUBLAS_DIAG_NON_UNIT,m,n,&alpha,A,lda,B,ldb);
}
inline cublasStatus_t cublas_syrk(
    cublasHandle_t handle, cublasFillMode_t uplo,
    cublasOperation_t trans, int n, int k, float alpha,
    const float *A, int lda, float beta, float *C, int ldc) {
  return cublasSsyrk_v2(handle,uplo,trans,n,k,&alpha,A,lda,&beta,C,ldc);
}
inline cublasStatus_t cublas_syrk(
    cublasHandle_t handle, cublasFillMode_t uplo,
    cublasOperation_t trans, int n, int k, double alpha,
    const double *A, int lda, double beta, double *C, int ldc) {
  return cublasDsyrk_v2(handle,uplo,trans,n,k,&alpha,A,lda,&beta,C,ldc);
}
inline cublasStatus_t cublas_dot(cublasHandle_t handle, int n, const float *x,
                                 int incx, const float *y, int incy,
                                 float *result) {
  return cublasSdot_v2(handle, n, x, incx, y, incy, result);
}
inline cublasStatus_t cublas_dot(cublasHandle_t handle, int n, const double *x,
                                 int incx, const double *y, int incy,
                                 double *result) {
  return cublasDdot_v2(handle, n, x, incx, y, incy, result);
}
inline cublasStatus_t cublas_asum(cublasHandle_t handle, int n, const float* x,
                                  int incx, float *result) {
  return cublasSasum_v2(handle, n, x, incx, result);
}
inline cublasStatus_t cublas_asum(cublasHandle_t handle, int n, const double* x,
                                  int incx, double *result) {
  return cublasDasum_v2(handle, n, x, incx, result);
}
inline cublasStatus_t cublas_nrm2(cublasHandle_t handle, int n, const float* x,
                                  int incx, float *result) {
  return cublasSnrm2_v2(handle, n, x, incx, result);
}
inline cublasStatus_t cublas_nrm2(cublasHandle_t handle, int n, const double* x,
                                  int incx, double *result) {
  return cublasDnrm2_v2(handle, n, x, incx, result);
}
inline cudaError_t cublas_copy(cublasHandle_t handle, int n, const float* x,
    int incx, double* y, int incy) {
  int dimBlock(CU1DBLOCK);
  int dimGrid(n_blocks(n, CU1DBLOCK));
  cublas_copy_kaldi_fd(dimGrid, dimBlock, n, x, incx, y, incy);
  return cudaGetLastError();
}
inline cudaError_t cublas_copy(cublasHandle_t handle, int n, const double* x,
    int incx, float* y, int incy) {
  int dimBlock(CU1DBLOCK);
  int dimGrid(n_blocks(n, CU1DBLOCK));
  cublas_copy_kaldi_df(dimGrid, dimBlock, n, x, incx, y, incy);
  return cudaGetLastError();
}
inline cublasStatus_t cublas_copy(cublasHandle_t handle, int n, const float* x,
                                  int incx, float* y, int incy) {
  return cublasScopy_v2(handle,n,x,incx,y,incy);
}
inline cublasStatus_t cublas_copy(cublasHandle_t handle, int n, const double* x,
                                  int incx, double* y, int incy) {
  return cublasDcopy_v2(handle,n,x,incx,y,incy);
}
inline cublasStatus_t cublas_scal(cublasHandle_t handle, int n, float alpha,
                                  float* mat, int incx) {
  return cublasSscal_v2(handle, n, &alpha, mat, incx);
}
inline cublasStatus_t cublas_scal(cublasHandle_t handle, int n, double alpha,
                                  double* mat, int incx) {
  return cublasDscal_v2(handle, n, &alpha, mat, incx);
}

inline cublasStatus_t cublas_axpy(cublasHandle_t handle, int n, float alpha,
                                  const float* x, int incx, float* y, int incy) {
  return cublasSaxpy_v2(handle, n, &alpha, x, incx, y, incy);
}
inline cublasStatus_t cublas_axpy(cublasHandle_t handle, int n, double alpha,
                                  const double* x, int incx, double* y, int incy) {
  return cublasDaxpy_v2(handle, n, &alpha, x, incx, y, incy);
}
inline cublasStatus_t cublas_gemv(
    cublasHandle_t handle, cublasOperation_t trans,
    int m, int n, float alpha, const float* A, int lda, const float* x,
    int incx, float beta, float* y, int incy) {
  return cublasSgemv_v2(handle,trans,m,n,&alpha,A,lda,x,incx,&beta,y,incy);
}
inline cublasStatus_t cublas_gemv(
    cublasHandle_t handle, cublasOperation_t trans,
    int m, int n, double alpha, const double* A, int lda, const double* x,
    int incx, double beta, double* y, int incy) {
  return cublasDgemv_v2(handle,trans,m,n,&alpha,A,lda,x,incx,&beta,y,incy);
}

inline cublasStatus_t cublas_spmv(
    cublasHandle_t handle, cublasFillMode_t uplo,
    int n, float alpha, const float *AP, const float *x, int incx,
    float beta, float *y, int incy) {
  return cublasSspmv_v2(handle, uplo, n, &alpha, AP, x, incx, &beta, y, incy);
}
inline cublasStatus_t cublas_spmv(
    cublasHandle_t handle, cublasFillMode_t uplo,
    int n, double alpha, const double *AP, const double *x, int incx,
    double beta, double *y, int incy) {
  return cublasDspmv_v2(handle, uplo, n, &alpha, AP, x, incx, &beta, y, incy);
}

// Use caution with these, the 'transpose' argument is the opposite of what it
// should really be, due to CUDA storing things in column major order.  We also
// had to switch 'l' to 'u'; we view our packed matrices as lower-triangular,
// row-by-row, but CUDA views the same layout as upper-triangular,
// column-by-column.
inline cublasStatus_t cublas_tpmv(cublasHandle_t handle, cublasOperation_t trans,
                                  int n, const float* Ap, float* x, int incx) {
  return cublasStpmv_v2(handle, CUBLAS_FILL_MODE_UPPER, trans, CUBLAS_DIAG_NON_UNIT, n, Ap, x, incx);
}
inline cublasStatus_t cublas_tpmv(cublasHandle_t handle, cublasOperation_t trans,
                                  int n, const double* Ap, double* x,int incx) {
  return cublasDtpmv_v2(handle, CUBLAS_FILL_MODE_UPPER, trans, CUBLAS_DIAG_NON_UNIT, n, Ap, x, incx);
}

inline cublasStatus_t cublas_spr(cublasHandle_t handle, cublasFillMode_t uplo,
                                 int n, float alpha, const float *x, int incx,
                                 float *AP) {
  return cublasSspr_v2(handle, uplo, n, &alpha, x, incx, AP);
}
inline cublasStatus_t cublas_spr(cublasHandle_t handle, cublasFillMode_t uplo,
                                 int n, double alpha, const double *x, int incx,
                                 double *AP) {
  return cublasDspr_v2(handle, uplo, n, &alpha, x, incx, AP);
}

//
// cuSPARSE wrappers
//
<<<<<<< HEAD
=======
#if CUDA_VERSION >= 10020
>>>>>>> b1786aa5
inline cusparseStatus_t cusparse_csr2csc(cusparseHandle_t handle, int m, int n,
                                         int nnz, const void *csrVal,
                                         const int *csrRowPtr,
                                         const int *csrColInd, void *cscVal,
                                         int *cscRowInd, int *cscColPtr,
					 cudaDataType valType,
                                         cusparseAction_t copyValues,
                                         cusparseIndexBase_t idxBase) {
  cusparseStatus_t status;
  size_t buffer_size;
  status = cusparseCsr2cscEx2_bufferSize(handle, m, n, nnz, csrVal, csrRowPtr, csrColInd,
                          cscVal, cscColPtr, cscRowInd, valType, copyValues, idxBase, 
			  CUSPARSE_CSR2CSC_ALG1, &buffer_size);
  if(status != CUSPARSE_STATUS_SUCCESS) return status;

  void *buffer = (buffer_size > 0) ? CuDevice::Instantiate().Malloc(buffer_size) : NULL; 
  status = cusparseCsr2cscEx2(handle, m, n, nnz, csrVal, csrRowPtr, csrColInd,
                          cscVal, cscColPtr, cscRowInd, valType, copyValues, idxBase, 
			  CUSPARSE_CSR2CSC_ALG1, buffer);
  if(buffer)
 	 CuDevice::Instantiate().Free(buffer); // allocator will take care of syncing if necessary 

  return status;
}
<<<<<<< HEAD
=======

inline cusparseStatus_t cusparse_csrmm2(cusparseHandle_t handle,
                                       cusparseOperation_t transA, 
				       cusparseOperation_t transB, int m, int n,
                                       int k, int nnz, const void *alpha,
                                       const cusparseMatDescr_t descrA,
                                       const void *csrValA,
                                       const int *csrRowPtrA,
                                       const int *csrColIndA, const void *B,
                                       int ldb, const void *beta, void *C,
                                       int ldc, cudaDataType valType) {
  cusparseStatus_t status;
  cusparseSpMatDescr_t matA;
  cusparseIndexBase_t idxBase = cusparseGetMatIndexBase(descrA);
  KALDI_ASSERT(transA == CUSPARSE_OPERATION_NON_TRANSPOSE);
  // Casting away the const-ness. We won't write to those pointers, but that's
  // needed to create the matrix descriptor
  status =
      cusparseCreateCsr(&matA, m, k, nnz, const_cast<int *>(csrRowPtrA),
                        const_cast<int *>(csrColIndA),
                        const_cast<void *>(csrValA), CUSPARSE_INDEX_32I,
                        CUSPARSE_INDEX_32I, idxBase, valType);
  if (status != CUSPARSE_STATUS_SUCCESS) return status;
  cusparseDnMatDescr_t matB;
  int nrowsB=k, ncolsB=n;
  if(transB == CUSPARSE_OPERATION_TRANSPOSE) std::swap(nrowsB, ncolsB);
  status = cusparseCreateDnMat(&matB, nrowsB, ncolsB, ldb, const_cast<void *>(B), valType,
                               CUSPARSE_ORDER_COL);
  if (status != CUSPARSE_STATUS_SUCCESS) return status;
  cusparseDnMatDescr_t matC;
  status =
      cusparseCreateDnMat(&matC, m, n, ldc, C, valType, CUSPARSE_ORDER_COL);
  if (status != CUSPARSE_STATUS_SUCCESS) return status;

  size_t buffer_size;
  status = cusparseSpMM_bufferSize(handle, transA, transB, alpha, matA, matB,
                                   beta, matC, valType, CUSPARSE_MM_ALG_DEFAULT,
                                   &buffer_size);
  if (status != CUSPARSE_STATUS_SUCCESS) return status;

  void *buffer = (buffer_size > 0) ? CuDevice::Instantiate().Malloc(buffer_size) : NULL; 
  status = cusparseSpMM(handle, transA, transB, alpha, matA, matB, beta, matC,
                        valType, CUSPARSE_MM_ALG_DEFAULT, buffer);

  if (status != CUSPARSE_STATUS_SUCCESS) return status;
  if(buffer)
  	CuDevice::Instantiate().Free(buffer); 

  status = cusparseDestroySpMat(matA);
  if (status != CUSPARSE_STATUS_SUCCESS) return status;
  status = cusparseDestroyDnMat(matB);
  if (status != CUSPARSE_STATUS_SUCCESS) return status;
  status = cusparseDestroyDnMat(matC);

  return status;
}
#endif
>>>>>>> b1786aa5

inline cusparseStatus_t cusparse_csr2csc(cusparseHandle_t handle, int m, int n,
                                         int nnz, const float *csrVal,
                                         const int *csrRowPtr,
                                         const int *csrColInd, float *cscVal,
                                         int *cscRowInd, int *cscColPtr,
                                         cusparseAction_t copyValues,
                                         cusparseIndexBase_t idxBase) {
<<<<<<< HEAD
#if CUDA_VERSION >= 10010
=======
#if CUDA_VERSION >= 10020
>>>>>>> b1786aa5
  return cusparse_csr2csc(handle, m, n, nnz, csrVal, csrRowPtr, csrColInd,
                          cscVal, cscRowInd, cscColPtr, CUDA_R_32F, copyValues,
			  idxBase);
#else
  return cusparseScsr2csc(handle, m, n, nnz, csrVal, csrRowPtr, csrColInd,
                          cscVal, cscRowInd, cscColPtr, copyValues, idxBase);
#endif
}

inline cusparseStatus_t cusparse_csr2csc(cusparseHandle_t handle, int m, int n,
                                         int nnz, const double *csrVal,
                                         const int *csrRowPtr,
                                         const int *csrColInd, double *cscVal,
                                         int *cscRowInd, int *cscColPtr,
                                         cusparseAction_t copyValues,
                                         cusparseIndexBase_t idxBase) {
<<<<<<< HEAD
#if CUDA_VERSION >= 10010
=======
#if CUDA_VERSION >= 10020
>>>>>>> b1786aa5
  return cusparse_csr2csc(handle, m, n, nnz, csrVal, csrRowPtr, csrColInd,
                          cscVal, cscRowInd, cscColPtr, CUDA_R_64F, copyValues,
                          idxBase);
#else
  return cusparseDcsr2csc(handle, m, n, nnz, csrVal, csrRowPtr, csrColInd,
                          cscVal, cscRowInd, cscColPtr, copyValues, idxBase);
#endif
<<<<<<< HEAD
}
inline cusparseStatus_t cusparse_csrmm2(cusparseHandle_t handle,
                                       cusparseOperation_t transA, 
				       cusparseOperation_t transB, int m, int n,
                                       int k, int nnz, const void *alpha,
                                       const cusparseMatDescr_t descrA,
                                       const void *csrValA,
                                       const int *csrRowPtrA,
                                       const int *csrColIndA, const void *B,
                                       int ldb, const void *beta, void *C,
                                       int ldc, cudaDataType valType) {
  cusparseStatus_t status;
  cusparseSpMatDescr_t matA;
  cusparseIndexBase_t idxBase = cusparseGetMatIndexBase(descrA);
  KALDI_ASSERT(transA == CUSPARSE_OPERATION_NON_TRANSPOSE);
  // Casting away the const-ness. We won't write to those pointers, but that's
  // needed to create the matrix descriptor
  status =
      cusparseCreateCsr(&matA, m, k, nnz, const_cast<int *>(csrRowPtrA),
                        const_cast<int *>(csrColIndA),
                        const_cast<void *>(csrValA), CUSPARSE_INDEX_32I,
                        CUSPARSE_INDEX_32I, idxBase, valType);
  if (status != CUSPARSE_STATUS_SUCCESS) return status;
  cusparseDnMatDescr_t matB;
  int nrowsB=k, ncolsB=n;
  if(transB == CUSPARSE_OPERATION_TRANSPOSE) std::swap(nrowsB, ncolsB);
  status = cusparseCreateDnMat(&matB, nrowsB, ncolsB, ldb, const_cast<void *>(B), valType,
                               CUSPARSE_ORDER_COL);
  if (status != CUSPARSE_STATUS_SUCCESS) return status;
  cusparseDnMatDescr_t matC;
  status =
      cusparseCreateDnMat(&matC, m, n, ldc, C, valType, CUSPARSE_ORDER_COL);
  if (status != CUSPARSE_STATUS_SUCCESS) return status;

  size_t buffer_size;
  status = cusparseSpMM_bufferSize(handle, transA, transB, alpha, matA, matB,
                                   beta, matC, valType, CUSPARSE_MM_ALG_DEFAULT,
                                   &buffer_size);
  if (status != CUSPARSE_STATUS_SUCCESS) return status;

  void *buffer = (buffer_size > 0) ? CuDevice::Instantiate().Malloc(buffer_size) : NULL; 
  status = cusparseSpMM(handle, transA, transB, alpha, matA, matB, beta, matC,
                        valType, CUSPARSE_MM_ALG_DEFAULT, buffer);

  if (status != CUSPARSE_STATUS_SUCCESS) return status;
  if(buffer)
  	CuDevice::Instantiate().Free(buffer); 

  status = cusparseDestroySpMat(matA);
  if (status != CUSPARSE_STATUS_SUCCESS) return status;
  status = cusparseDestroyDnMat(matB);
  if (status != CUSPARSE_STATUS_SUCCESS) return status;
  status = cusparseDestroyDnMat(matC);

  return status;
=======
>>>>>>> b1786aa5
}

inline cusparseStatus_t cusparse_csrmm2(cusparseHandle_t handle,
                                        cusparseOperation_t transA,
                                        cusparseOperation_t transB, int m,
                                        int n, int k, int nnz,
                                        const float *alpha,
                                        const cusparseMatDescr_t descrA,
                                        const float *csrValA,
                                        const int *csrRowPtrA,
                                        const int *csrColIndA, const float *B,
                                        int ldb, const float *beta, float *C,
                                        int ldc) {
<<<<<<< HEAD
#if CUDA_VERSION >= 10010
=======
#if CUDA_VERSION >= 10020
>>>>>>> b1786aa5
  return cusparse_csrmm2(handle, transA, transB, m, n, k, nnz, alpha, descrA,
                        csrValA, csrRowPtrA, csrColIndA, B, ldb, beta, C, ldc,
                        CUDA_R_32F); // overloaded with valtype (CUDA_R_32F)
#else
  return cusparseScsrmm2(handle, transA, transB, m, n, k, nnz, alpha, descrA,
                         csrValA, csrRowPtrA, csrColIndA, B, ldb, beta, C, ldc);
#endif
}
inline cusparseStatus_t cusparse_csrmm2(cusparseHandle_t handle,
                                        cusparseOperation_t transA,
                                        cusparseOperation_t transB, int m,
                                        int n, int k, int nnz,
                                        const double *alpha,
                                        const cusparseMatDescr_t descrA,
                                        const double *csrValA,
                                        const int *csrRowPtrA,
                                        const int *csrColIndA, const double *B,
                                        int ldb, const double *beta, double *C,
                                        int ldc) {
<<<<<<< HEAD
#if CUDA_VERSION >= 10010
=======
#if CUDA_VERSION >= 10020
>>>>>>> b1786aa5
  return cusparse_csrmm2(handle, transA, transB, m, n, k, nnz, alpha, descrA,
                        csrValA, csrRowPtrA, csrColIndA, B, ldb, beta, C, ldc,
                        CUDA_R_64F); // overloaded with valtype (CUDA_R_64F)
#else
  return cusparseDcsrmm2(handle, transA, transB, m, n, k, nnz, alpha, descrA,
                         csrValA, csrRowPtrA, csrColIndA, B, ldb, beta, C, ldc);
#endif
}


#endif // HAVE_CUDA
}
// namespace kaldi

#endif<|MERGE_RESOLUTION|>--- conflicted
+++ resolved
@@ -204,10 +204,7 @@
 //
 // cuSPARSE wrappers
 //
-<<<<<<< HEAD
-=======
-#if CUDA_VERSION >= 10020
->>>>>>> b1786aa5
+#if CUDA_VERSION >= 10020
 inline cusparseStatus_t cusparse_csr2csc(cusparseHandle_t handle, int m, int n,
                                          int nnz, const void *csrVal,
                                          const int *csrRowPtr,
@@ -232,8 +229,6 @@
 
   return status;
 }
-<<<<<<< HEAD
-=======
 
 inline cusparseStatus_t cusparse_csrmm2(cusparseHandle_t handle,
                                        cusparseOperation_t transA, 
@@ -291,7 +286,6 @@
   return status;
 }
 #endif
->>>>>>> b1786aa5
 
 inline cusparseStatus_t cusparse_csr2csc(cusparseHandle_t handle, int m, int n,
                                          int nnz, const float *csrVal,
@@ -300,11 +294,7 @@
                                          int *cscRowInd, int *cscColPtr,
                                          cusparseAction_t copyValues,
                                          cusparseIndexBase_t idxBase) {
-<<<<<<< HEAD
-#if CUDA_VERSION >= 10010
-=======
-#if CUDA_VERSION >= 10020
->>>>>>> b1786aa5
+#if CUDA_VERSION >= 10020
   return cusparse_csr2csc(handle, m, n, nnz, csrVal, csrRowPtr, csrColInd,
                           cscVal, cscRowInd, cscColPtr, CUDA_R_32F, copyValues,
 			  idxBase);
@@ -321,11 +311,7 @@
                                          int *cscRowInd, int *cscColPtr,
                                          cusparseAction_t copyValues,
                                          cusparseIndexBase_t idxBase) {
-<<<<<<< HEAD
-#if CUDA_VERSION >= 10010
-=======
-#if CUDA_VERSION >= 10020
->>>>>>> b1786aa5
+#if CUDA_VERSION >= 10020
   return cusparse_csr2csc(handle, m, n, nnz, csrVal, csrRowPtr, csrColInd,
                           cscVal, cscRowInd, cscColPtr, CUDA_R_64F, copyValues,
                           idxBase);
@@ -333,64 +319,6 @@
   return cusparseDcsr2csc(handle, m, n, nnz, csrVal, csrRowPtr, csrColInd,
                           cscVal, cscRowInd, cscColPtr, copyValues, idxBase);
 #endif
-<<<<<<< HEAD
-}
-inline cusparseStatus_t cusparse_csrmm2(cusparseHandle_t handle,
-                                       cusparseOperation_t transA, 
-				       cusparseOperation_t transB, int m, int n,
-                                       int k, int nnz, const void *alpha,
-                                       const cusparseMatDescr_t descrA,
-                                       const void *csrValA,
-                                       const int *csrRowPtrA,
-                                       const int *csrColIndA, const void *B,
-                                       int ldb, const void *beta, void *C,
-                                       int ldc, cudaDataType valType) {
-  cusparseStatus_t status;
-  cusparseSpMatDescr_t matA;
-  cusparseIndexBase_t idxBase = cusparseGetMatIndexBase(descrA);
-  KALDI_ASSERT(transA == CUSPARSE_OPERATION_NON_TRANSPOSE);
-  // Casting away the const-ness. We won't write to those pointers, but that's
-  // needed to create the matrix descriptor
-  status =
-      cusparseCreateCsr(&matA, m, k, nnz, const_cast<int *>(csrRowPtrA),
-                        const_cast<int *>(csrColIndA),
-                        const_cast<void *>(csrValA), CUSPARSE_INDEX_32I,
-                        CUSPARSE_INDEX_32I, idxBase, valType);
-  if (status != CUSPARSE_STATUS_SUCCESS) return status;
-  cusparseDnMatDescr_t matB;
-  int nrowsB=k, ncolsB=n;
-  if(transB == CUSPARSE_OPERATION_TRANSPOSE) std::swap(nrowsB, ncolsB);
-  status = cusparseCreateDnMat(&matB, nrowsB, ncolsB, ldb, const_cast<void *>(B), valType,
-                               CUSPARSE_ORDER_COL);
-  if (status != CUSPARSE_STATUS_SUCCESS) return status;
-  cusparseDnMatDescr_t matC;
-  status =
-      cusparseCreateDnMat(&matC, m, n, ldc, C, valType, CUSPARSE_ORDER_COL);
-  if (status != CUSPARSE_STATUS_SUCCESS) return status;
-
-  size_t buffer_size;
-  status = cusparseSpMM_bufferSize(handle, transA, transB, alpha, matA, matB,
-                                   beta, matC, valType, CUSPARSE_MM_ALG_DEFAULT,
-                                   &buffer_size);
-  if (status != CUSPARSE_STATUS_SUCCESS) return status;
-
-  void *buffer = (buffer_size > 0) ? CuDevice::Instantiate().Malloc(buffer_size) : NULL; 
-  status = cusparseSpMM(handle, transA, transB, alpha, matA, matB, beta, matC,
-                        valType, CUSPARSE_MM_ALG_DEFAULT, buffer);
-
-  if (status != CUSPARSE_STATUS_SUCCESS) return status;
-  if(buffer)
-  	CuDevice::Instantiate().Free(buffer); 
-
-  status = cusparseDestroySpMat(matA);
-  if (status != CUSPARSE_STATUS_SUCCESS) return status;
-  status = cusparseDestroyDnMat(matB);
-  if (status != CUSPARSE_STATUS_SUCCESS) return status;
-  status = cusparseDestroyDnMat(matC);
-
-  return status;
-=======
->>>>>>> b1786aa5
 }
 
 inline cusparseStatus_t cusparse_csrmm2(cusparseHandle_t handle,
@@ -404,11 +332,7 @@
                                         const int *csrColIndA, const float *B,
                                         int ldb, const float *beta, float *C,
                                         int ldc) {
-<<<<<<< HEAD
-#if CUDA_VERSION >= 10010
-=======
-#if CUDA_VERSION >= 10020
->>>>>>> b1786aa5
+#if CUDA_VERSION >= 10020
   return cusparse_csrmm2(handle, transA, transB, m, n, k, nnz, alpha, descrA,
                         csrValA, csrRowPtrA, csrColIndA, B, ldb, beta, C, ldc,
                         CUDA_R_32F); // overloaded with valtype (CUDA_R_32F)
@@ -428,11 +352,7 @@
                                         const int *csrColIndA, const double *B,
                                         int ldb, const double *beta, double *C,
                                         int ldc) {
-<<<<<<< HEAD
-#if CUDA_VERSION >= 10010
-=======
-#if CUDA_VERSION >= 10020
->>>>>>> b1786aa5
+#if CUDA_VERSION >= 10020
   return cusparse_csrmm2(handle, transA, transB, m, n, k, nnz, alpha, descrA,
                         csrValA, csrRowPtrA, csrColIndA, B, ldb, beta, C, ldc,
                         CUDA_R_64F); // overloaded with valtype (CUDA_R_64F)
