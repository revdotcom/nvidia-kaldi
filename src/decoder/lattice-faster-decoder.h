// decoder/lattice-faster-decoder.h

// Copyright 2009-2013  Microsoft Corporation;  Mirko Hannemann;
//           2013-2014  Johns Hopkins University (Author: Daniel Povey)
//                2014  Guoguo Chen
//                2018  Zhehuai Chen

// See ../../COPYING for clarification regarding multiple authors
//
// Licensed under the Apache License, Version 2.0 (the "License");
// you may not use this file except in compliance with the License.
// You may obtain a copy of the License at
//
//  http://www.apache.org/licenses/LICENSE-2.0
//
// THIS CODE IS PROVIDED *AS IS* BASIS, WITHOUT WARRANTIES OR CONDITIONS OF ANY
// KIND, EITHER EXPRESS OR IMPLIED, INCLUDING WITHOUT LIMITATION ANY IMPLIED
// WARRANTIES OR CONDITIONS OF TITLE, FITNESS FOR A PARTICULAR PURPOSE,
// MERCHANTABLITY OR NON-INFRINGEMENT.
// See the Apache 2 License for the specific language governing permissions and
// limitations under the License.

#ifndef KALDI_DECODER_LATTICE_FASTER_DECODER_H_
#define KALDI_DECODER_LATTICE_FASTER_DECODER_H_


#include "util/stl-utils.h"
#include "util/hash-list.h"
#include "fst/fstlib.h"
#include "itf/decodable-itf.h"
#include "fstext/fstext-lib.h"
#include "lat/determinize-lattice-pruned.h"
#include "lat/kaldi-lattice.h"
#include "decoder/grammar-fst.h"

namespace kaldi {

struct LatticeFasterDecoderConfig {
  BaseFloat beam;
  int32 max_active;
  int32 min_active;
  BaseFloat lattice_beam;
  int32 prune_interval;
  bool determinize_lattice; // not inspected by this class... used in
                            // command-line program.
  BaseFloat beam_delta; // has nothing to do with beam_ratio
  BaseFloat hash_ratio;
  BaseFloat prune_scale;   // Note: we don't make this configurable on the command line,
                           // it's not a very important parameter.  It affects the
                           // algorithm that prunes the tokens as we go.
  // Most of the options inside det_opts are not actually queried by the
  // LatticeFasterDecoder class itself, but by the code that calls it, for
  // example in the function DecodeUtteranceLatticeFaster.
  fst::DeterminizeLatticePhonePrunedOptions det_opts;

  LatticeFasterDecoderConfig(): beam(16.0),
                                max_active(std::numeric_limits<int32>::max()),
                                min_active(200),
                                lattice_beam(10.0),
                                prune_interval(25),
                                determinize_lattice(true),
                                beam_delta(0.5),
                                hash_ratio(2.0),
                                prune_scale(0.1) { }
  void Register(OptionsItf *opts) {
    det_opts.Register(opts);
    opts->Register("beam", &beam, "Decoding beam.  Larger->slower, more accurate.");
    opts->Register("max-active", &max_active, "Decoder max active states.  Larger->slower; "
                   "more accurate");
    opts->Register("min-active", &min_active, "Decoder minimum #active states.");
    opts->Register("lattice-beam", &lattice_beam, "Lattice generation beam.  Larger->slower, "
                   "and deeper lattices");
    opts->Register("prune-interval", &prune_interval, "Interval (in frames) at "
                   "which to prune tokens");
    opts->Register("determinize-lattice", &determinize_lattice, "If true, "
                   "determinize the lattice (lattice-determinization, keeping only "
                   "best pdf-sequence for each word-sequence).");
    opts->Register("beam-delta", &beam_delta, "Increment used in decoding-- this "
                   "parameter is obscure and relates to a speedup in the way the "
                   "max-active constraint is applied.  Larger is more accurate.");
    opts->Register("hash-ratio", &hash_ratio, "Setting used in decoder to "
                   "control hash behavior");
  }
  void Check() const {
    KALDI_ASSERT(beam > 0.0 && max_active > 1 && lattice_beam > 0.0
                 && min_active <= max_active
                 && prune_interval > 0 && beam_delta > 0.0 && hash_ratio >= 1.0
                 && prune_scale > 0.0 && prune_scale < 1.0);
  }
};

namespace decoder {
// We will template the decoder on the token type as well as the FST type; this
// is a mechanism so that we can use the same underlying decoder code for
// versions of the decoder that support quickly getting the best path
// (LatticeFasterOnlineDecoder, see lattice-faster-online-decoder.h) and also
// those that do not (LatticeFasterDecoder).


// ForwardLinks are the links from a token to a token on the next frame.
// or sometimes on the current frame (for input-epsilon links).
template <typename Token>
struct ForwardLink {
  using Label = fst::StdArc::Label;

  Token *next_tok;  // the next token [or NULL if represents final-state]
  Label ilabel;  // ilabel on arc
  Label olabel;  // olabel on arc
  BaseFloat graph_cost;  // graph cost of traversing arc (contains LM, etc.)
  BaseFloat acoustic_cost;  // acoustic cost (pre-scaled) of traversing arc
  ForwardLink *next;  // next in singly-linked list of forward arcs (arcs
                      // in the state-level lattice) from a token.
  inline ForwardLink(Token *next_tok, Label ilabel, Label olabel,
                     BaseFloat graph_cost, BaseFloat acoustic_cost,
                     ForwardLink *next):
      next_tok(next_tok), ilabel(ilabel), olabel(olabel),
      graph_cost(graph_cost), acoustic_cost(acoustic_cost),
      next(next) { }
};


struct StdToken {
  using ForwardLinkT = ForwardLink<StdToken>;
  using Token = StdToken;

  // Standard token type for LatticeFasterDecoder.  Each active HCLG
  // (decoding-graph) state on each frame has one token.

  // tot_cost is the total (LM + acoustic) cost from the beginning of the
  // utterance up to this point.  (but see cost_offset_, which is subtracted
  // to keep it in a good numerical range).
  BaseFloat tot_cost;

  // exta_cost is >= 0.  After calling PruneForwardLinks, this equals the
  // minimum difference between the cost of the best path that this link is a
  // part of, and the cost of the absolute best path, under the assumption that
  // any of the currently active states at the decoding front may eventually
  // succeed (e.g. if you were to take the currently active states one by one
  // and compute this difference, and then take the minimum).
  BaseFloat extra_cost;

  // 'links' is the head of singly-linked list of ForwardLinks, which is what we
  // use for lattice generation.
  ForwardLinkT *links;

  //'next' is the next in the singly-linked list of tokens for this frame.
  Token *next;

  // This function does nothing and should be optimized out; it's needed
  // so we can share the regular LatticeFasterDecoderTpl code and the code
  // for LatticeFasterOnlineDecoder that supports fast traceback.
  inline void SetBackpointer (Token *backpointer) { }

  // This constructor just ignores the 'backpointer' argument.  That argument is
  // needed so that we can use the same decoder code for LatticeFasterDecoderTpl
  // and LatticeFasterOnlineDecoderTpl (which needs backpointers to support a
  // fast way to obtain the best path).
  inline StdToken(BaseFloat tot_cost, BaseFloat extra_cost, ForwardLinkT *links,
                  Token *next, Token *backpointer):
      tot_cost(tot_cost), extra_cost(extra_cost), links(links), next(next) { }
};

struct BackpointerToken {
  using ForwardLinkT = ForwardLink<BackpointerToken>;
  using Token = BackpointerToken;

  // BackpointerToken is like Token but also
  // Standard token type for LatticeFasterDecoder.  Each active HCLG
  // (decoding-graph) state on each frame has one token.

  // tot_cost is the total (LM + acoustic) cost from the beginning of the
  // utterance up to this point.  (but see cost_offset_, which is subtracted
  // to keep it in a good numerical range).
  BaseFloat tot_cost;

  // exta_cost is >= 0.  After calling PruneForwardLinks, this equals
  // the minimum difference between the cost of the best path, and the cost of
  // this is on, and the cost of the absolute best path, under the assumption
  // that any of the currently active states at the decoding front may
  // eventually succeed (e.g. if you were to take the currently active states
  // one by one and compute this difference, and then take the minimum).
  BaseFloat extra_cost;

  // 'links' is the head of singly-linked list of ForwardLinks, which is what we
  // use for lattice generation.
  ForwardLinkT *links;

  //'next' is the next in the singly-linked list of tokens for this frame.
  BackpointerToken *next;

  // Best preceding BackpointerToken (could be a on this frame, connected to
  // this via an epsilon transition, or on a previous frame).  This is only
  // required for an efficient GetBestPath function in
  // LatticeFasterOnlineDecoderTpl; it plays no part in the lattice generation
  // (the "links" list is what stores the forward links, for that).
  Token *backpointer;

  inline void SetBackpointer (Token *backpointer) {
    this->backpointer = backpointer;
  }

  inline BackpointerToken(BaseFloat tot_cost, BaseFloat extra_cost, ForwardLinkT *links,
                          Token *next, Token *backpointer):
      tot_cost(tot_cost), extra_cost(extra_cost), links(links), next(next),
      backpointer(backpointer) { }
};

}  // namespace decoder


/** This is the "normal" lattice-generating decoder.
    See \ref lattices_generation \ref decoders_faster and \ref decoders_simple
     for more information.

   The decoder is templated on the FST type and the token type.  The token type
   will normally be StdToken, but also may be BackpointerToken which is to support
   quick lookup of the current best path (see lattice-faster-online-decoder.h)

   The FST you invoke this decoder with is expected to equal
   Fst::Fst<fst::StdArc>, a.k.a. StdFst, or GrammarFst.  If you invoke it with
   FST == StdFst and it notices that the actual FST type is
   fst::VectorFst<fst::StdArc> or fst::ConstFst<fst::StdArc>, the decoder object
   will internally cast itself to one that is templated on those more specific
   types; this is an optimization for speed.
 */
template <typename FST, typename Token = decoder::StdToken>
class LatticeFasterDecoderTpl {
 public:
  using Arc = typename FST::Arc;
  using Label = typename Arc::Label;
  using StateId = typename Arc::StateId;
  using Weight = typename Arc::Weight;
  using ForwardLinkT = decoder::ForwardLink<Token>;

  // Instantiate this class once for each thing you have to decode.
  // This version of the constructor does not take ownership of
  // 'fst'.
  LatticeFasterDecoderTpl(const FST &fst,
                          const LatticeFasterDecoderConfig &config);

  // This version of the constructor takes ownership of the fst, and will delete
  // it when this object is destroyed.
  LatticeFasterDecoderTpl(const LatticeFasterDecoderConfig &config,
                          FST *fst);

  void SetOptions(const LatticeFasterDecoderConfig &config) {
    config_ = config;
  }

  const LatticeFasterDecoderConfig &GetOptions() const {
    return config_;
  }

  ~LatticeFasterDecoderTpl();

  /// Decodes until there are no more frames left in the "decodable" object..
  /// note, this may block waiting for input if the "decodable" object blocks.
  /// Returns true if any kind of traceback is available (not necessarily from a
  /// final state).
  bool Decode(DecodableInterface *decodable);


  /// says whether a final-state was active on the last frame.  If it was not, the
  /// lattice (or traceback) will end with states that are not final-states.
  bool ReachedFinal() const {
    return FinalRelativeCost() != std::numeric_limits<BaseFloat>::infinity();
  }

  /// Outputs an FST corresponding to the single best path through the lattice.
  /// Returns true if result is nonempty (using the return status is deprecated,
  /// it will become void).  If "use_final_probs" is true AND we reached the
  /// final-state of the graph then it will include those as final-probs, else
  /// it will treat all final-probs as one.  Note: this just calls GetRawLattice()
  /// and figures out the shortest path.
  bool GetBestPath(Lattice *ofst,
                   bool use_final_probs = true) const;

  /// Outputs an FST corresponding to the raw, state-level
  /// tracebacks.  Returns true if result is nonempty.
  /// If "use_final_probs" is true AND we reached the final-state
  /// of the graph then it will include those as final-probs, else
  /// it will treat all final-probs as one.
  /// The raw lattice will be topologically sorted.
  ///
  /// See also GetRawLatticePruned in lattice-faster-online-decoder.h,
  /// which also supports a pruning beam, in case for some reason
  /// you want it pruned tighter than the regular lattice beam.
  /// We could put that here in future needed.
  bool GetRawLattice(Lattice *ofst, bool use_final_probs = true) const;



  /// [Deprecated, users should now use GetRawLattice and determinize it
  /// themselves, e.g. using DeterminizeLatticePhonePrunedWrapper].
  /// Outputs an FST corresponding to the lattice-determinized
  /// lattice (one path per word sequence).   Returns true if result is nonempty.
  /// If "use_final_probs" is true AND we reached the final-state of the graph
  /// then it will include those as final-probs, else it will treat all
  /// final-probs as one.
  bool GetLattice(CompactLattice *ofst,
                  bool use_final_probs = true) const;

  /// InitDecoding initializes the decoding, and should only be used if you
  /// intend to call AdvanceDecoding().  If you call Decode(), you don't need to
  /// call this.  You can also call InitDecoding if you have already decoded an
  /// utterance and want to start with a new utterance.
  void InitDecoding();

  /// This will decode until there are no more frames ready in the decodable
  /// object.  You can keep calling it each time more frames become available.
  /// If max_num_frames is specified, it specifies the maximum number of frames
  /// the function will decode before returning.
  void AdvanceDecoding(DecodableInterface *decodable,
                       int32 max_num_frames = -1);

  /// This function may be optionally called after AdvanceDecoding(), when you
  /// do not plan to decode any further.  It does an extra pruning step that
  /// will help to prune the lattices output by GetLattice and (particularly)
  /// GetRawLattice more accurately, particularly toward the end of the
  /// utterance.  It does this by using the final-probs in pruning (if any
  /// final-state survived); it also does a final pruning step that visits all
  /// states (the pruning that is done during decoding may fail to prune states
  /// that are within kPruningScale = 0.1 outside of the beam).  If you call
  /// this, you cannot call AdvanceDecoding again (it will fail), and you
  /// cannot call GetLattice() and related functions with use_final_probs =
  /// false.
  /// Used to be called PruneActiveTokensFinal().
  void FinalizeDecoding();

  /// FinalRelativeCost() serves the same purpose as ReachedFinal(), but gives
  /// more information.  It returns the difference between the best (final-cost
  /// plus cost) of any token on the final frame, and the best cost of any token
  /// on the final frame.  If it is infinity it means no final-states were
  /// present on the final frame.  It will usually be nonnegative.  If it not
  /// too positive (e.g. < 5 is my first guess, but this is not tested) you can
  /// take it as a good indication that we reached the final-state with
  /// reasonable likelihood.
  BaseFloat FinalRelativeCost() const;


  // Returns the number of frames decoded so far.  The value returned changes
  // whenever we call ProcessEmitting().
  inline int32 NumFramesDecoded() const { return active_toks_.size() - 1; }

 protected:
  // we make things protected instead of private, as code in
  // LatticeFasterOnlineDecoderTpl, which inherits from this, also uses the
  // internals.

  // Deletes the elements of the singly linked list tok->links.
  inline static void DeleteForwardLinks(Token *tok);

  // head of per-frame list of Tokens (list is in topological order),
  // and something saying whether we ever pruned it using PruneForwardLinks.
  struct TokenList {
    Token *toks;
    bool must_prune_forward_links;
    bool must_prune_tokens;
    TokenList(): toks(NULL), must_prune_forward_links(true),
                 must_prune_tokens(true) { }
  };

  using Elem = typename HashList<StateId, Token*>::Elem;
  // Equivalent to:
  //  struct Elem {
  //    StateId key;
  //    Token *val;
  //    Elem *tail;
  //  };

  void PossiblyResizeHash(size_t num_toks);

  // FindOrAddToken either locates a token in hash of toks_, or if necessary
  // inserts a new, empty token (i.e. with no forward links) for the current
  // frame.  [note: it's inserted if necessary into hash toks_ and also into the
  // singly linked list of tokens active on this frame (whose head is at
  // active_toks_[frame]).  The frame_plus_one argument is the acoustic frame
  // index plus one, which is used to index into the active_toks_ array.
  // Returns the Token pointer.  Sets "changed" (if non-NULL) to true if the
  // token was newly created or the cost changed.
  // If Token == StdToken, the 'backpointer' argument has no purpose (and will
  // hopefully be optimized out).
  inline Token *FindOrAddToken(StateId state, int32 frame_plus_one,
                               BaseFloat tot_cost, Token *backpointer,
                               bool *changed);

  // prunes outgoing links for all tokens in active_toks_[frame]
  // it's called by PruneActiveTokens
  // all links, that have link_extra_cost > lattice_beam are pruned
  // delta is the amount by which the extra_costs must change
  // before we set *extra_costs_changed = true.
  // If delta is larger,  we'll tend to go back less far
  //    toward the beginning of the file.
  // extra_costs_changed is set to true if extra_cost was changed for any token
  // links_pruned is set to true if any link in any token was pruned
  void PruneForwardLinks(int32 frame_plus_one, bool *extra_costs_changed,
                         bool *links_pruned,
                         BaseFloat delta);

  // This function computes the final-costs for tokens active on the final
  // frame.  It outputs to final-costs, if non-NULL, a map from the Token*
  // pointer to the final-prob of the corresponding state, for all Tokens
  // that correspond to states that have final-probs.  This map will be
  // empty if there were no final-probs.  It outputs to
  // final_relative_cost, if non-NULL, the difference between the best
  // forward-cost including the final-prob cost, and the best forward-cost
  // without including the final-prob cost (this will usually be positive), or
  // infinity if there were no final-probs.  [c.f. FinalRelativeCost(), which
  // outputs this quanitity].  It outputs to final_best_cost, if
  // non-NULL, the lowest for any token t active on the final frame, of
  // forward-cost[t] + final-cost[t], where final-cost[t] is the final-cost in
  // the graph of the state corresponding to token t, or the best of
  // forward-cost[t] if there were no final-probs active on the final frame.
  // You cannot call this after FinalizeDecoding() has been called; in that
  // case you should get the answer from class-member variables.
  void ComputeFinalCosts(unordered_map<Token*, BaseFloat> *final_costs,
                         BaseFloat *final_relative_cost,
                         BaseFloat *final_best_cost) const;

  // PruneForwardLinksFinal is a version of PruneForwardLinks that we call
  // on the final frame.  If there are final tokens active, it uses
  // the final-probs for pruning, otherwise it treats all tokens as final.
  void PruneForwardLinksFinal();

  // Prune away any tokens on this frame that have no forward links.
  // [we don't do this in PruneForwardLinks because it would give us
  // a problem with dangling pointers].
  // It's called by PruneActiveTokens if any forward links have been pruned
  void PruneTokensForFrame(int32 frame_plus_one);


  // Go backwards through still-alive tokens, pruning them if the
  // forward+backward cost is more than lat_beam away from the best path.  It's
  // possible to prove that this is "correct" in the sense that we won't lose
  // anything outside of lat_beam, regardless of what happens in the future.
  // delta controls when it considers a cost to have changed enough to continue
  // going backward and propagating the change.  larger delta -> will recurse
  // less far.
  void PruneActiveTokens(BaseFloat delta);

  /// Gets the weight cutoff.  Also counts the active tokens.
  BaseFloat GetCutoff(Elem *list_head, size_t *tok_count,
                      BaseFloat *adaptive_beam, Elem **best_elem);

<<<<<<< HEAD
  /// Processes emitting arcs for one frame.  Propagates from prev_toks_ to cur_toks_.
  /// Returns the cost cutoff for subsequent ProcessNonemitting() to use.
  /// Templated on FST type for speed; called via ProcessEmittingWrapper().  
  template <typename FstType> BaseFloat ProcessEmitting(DecodableInterface *decodable);

  BaseFloat ProcessEmittingWrapper(DecodableInterface *decodable);
=======
  /// Processes emitting arcs for one frame.  Propagates from prev_toks_ to
  /// cur_toks_.  Returns the cost cutoff for subsequent ProcessNonemitting() to
  /// use.
  BaseFloat ProcessEmitting(DecodableInterface *decodable);
>>>>>>> 1221510e

  /// Processes nonemitting (epsilon) arcs for one frame.  Called after
  /// ProcessEmitting() on each frame.  The cost cutoff is computed by the
  /// preceding ProcessEmitting().
  /// the templated design is similar to ProcessEmitting()
  template <typename FstType> void ProcessNonemitting(BaseFloat cost_cutoff);

  void ProcessNonemittingWrapper(BaseFloat cost_cutoff);

  // HashList defined in ../util/hash-list.h.  It actually allows us to maintain
  // more than one list (e.g. for current and previous frames), but only one of
  // them at a time can be indexed by StateId.  It is indexed by frame-index
  // plus one, where the frame-index is zero-based, as used in decodable object.
  // That is, the emitting probs of frame t are accounted for in tokens at
  // toks_[t+1].  The zeroth frame is for nonemitting transition at the start of
  // the graph.
  HashList<StateId, Token*> toks_;

  std::vector<TokenList> active_toks_; // Lists of tokens, indexed by
  // frame (members of TokenList are toks, must_prune_forward_links,
  // must_prune_tokens).
  std::vector<StateId> queue_;  // temp variable used in ProcessNonemitting,
  std::vector<BaseFloat> tmp_array_;  // used in GetCutoff.

  // fst_ is a pointer to the FST we are decoding from.
  const FST *fst_;
  // delete_fst_ is true if the pointer fst_ needs to be deleted when this
  // object is destroyed.
  bool delete_fst_;

  std::vector<BaseFloat> cost_offsets_; // This contains, for each
  // frame, an offset that was added to the acoustic log-likelihoods on that
  // frame in order to keep everything in a nice dynamic range i.e.  close to
  // zero, to reduce roundoff errors.
  LatticeFasterDecoderConfig config_;
  int32 num_toks_; // current total #toks allocated...
  bool warned_;

  /// decoding_finalized_ is true if someone called FinalizeDecoding().  [note,
  /// calling this is optional].  If true, it's forbidden to decode more.  Also,
  /// if this is set, then the output of ComputeFinalCosts() is in the next
  /// three variables.  The reason we need to do this is that after
  /// FinalizeDecoding() calls PruneTokensForFrame() for the final frame, some
  /// of the tokens on the last frame are freed, so we free the list from toks_
  /// to avoid having dangling pointers hanging around.
  bool decoding_finalized_;
  /// For the meaning of the next 3 variables, see the comment for
  /// decoding_finalized_ above., and ComputeFinalCosts().
  unordered_map<Token*, BaseFloat> final_costs_;
  BaseFloat final_relative_cost_;
  BaseFloat final_best_cost_;

  // There are various cleanup tasks... the the toks_ structure contains
  // singly linked lists of Token pointers, where Elem is the list type.
  // It also indexes them in a hash, indexed by state (this hash is only
  // maintained for the most recent frame).  toks_.Clear()
  // deletes them from the hash and returns the list of Elems.  The
  // function DeleteElems calls toks_.Delete(elem) for each elem in
  // the list, which returns ownership of the Elem to the toks_ structure
  // for reuse, but does not delete the Token pointer.  The Token pointers
  // are reference-counted and are ultimately deleted in PruneTokensForFrame,
  // but are also linked together on each frame by their own linked-list,
  // using the "next" pointer.  We delete them manually.
  void DeleteElems(Elem *list);

  // This function takes a singly linked list of tokens for a single frame, and
  // outputs a list of them in topological order (it will crash if no such order
  // can be found, which will typically be due to decoding graphs with epsilon
  // cycles, which are not allowed).  Note: the output list may contain NULLs,
  // which the caller should pass over; it just happens to be more efficient for
  // the algorithm to output a list that contains NULLs.
  static void TopSortTokens(Token *tok_list,
                            std::vector<Token*> *topsorted_list);

  void ClearActiveTokens();

  KALDI_DISALLOW_COPY_AND_ASSIGN(LatticeFasterDecoderTpl);
};

typedef LatticeFasterDecoderTpl<fst::StdFst, decoder::StdToken> LatticeFasterDecoder;



} // end namespace kaldi.

#endif<|MERGE_RESOLUTION|>--- conflicted
+++ resolved
@@ -442,19 +442,10 @@
   BaseFloat GetCutoff(Elem *list_head, size_t *tok_count,
                       BaseFloat *adaptive_beam, Elem **best_elem);
 
-<<<<<<< HEAD
-  /// Processes emitting arcs for one frame.  Propagates from prev_toks_ to cur_toks_.
-  /// Returns the cost cutoff for subsequent ProcessNonemitting() to use.
-  /// Templated on FST type for speed; called via ProcessEmittingWrapper().  
-  template <typename FstType> BaseFloat ProcessEmitting(DecodableInterface *decodable);
-
-  BaseFloat ProcessEmittingWrapper(DecodableInterface *decodable);
-=======
   /// Processes emitting arcs for one frame.  Propagates from prev_toks_ to
   /// cur_toks_.  Returns the cost cutoff for subsequent ProcessNonemitting() to
   /// use.
   BaseFloat ProcessEmitting(DecodableInterface *decodable);
->>>>>>> 1221510e
 
   /// Processes nonemitting (epsilon) arcs for one frame.  Called after
   /// ProcessEmitting() on each frame.  The cost cutoff is computed by the
