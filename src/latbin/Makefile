--- conflicted
+++ resolved
@@ -25,28 +25,16 @@
            lattice-determinize-phone-pruned-parallel lattice-expand-ngram \
            lattice-lmrescore-const-arpa lattice-lmrescore-rnnlm nbest-to-prons \
            lattice-arc-post lattice-determinize-non-compact lattice-lmrescore-kaldi-rnnlm \
-<<<<<<< HEAD
-           lattice-lmrescore-pruned lattice-lmrescore-kaldi-rnnlm-pruned
-=======
            lattice-lmrescore-pruned lattice-lmrescore-kaldi-rnnlm-pruned lattice-reverse
->>>>>>> 1221510e
 
 OBJFILES =
 
 
 TESTFILES =
 
-<<<<<<< HEAD
-ADDLIBS = ../rnnlm/kaldi-rnnlm.a ../lat/kaldi-lat.a ../nnet3/kaldi-nnet3.a ../lm/kaldi-lm.a \
-          ../fstext/kaldi-fstext.a ../hmm/kaldi-hmm.a ../tree/kaldi-tree.a \
-          ../util/kaldi-util.a \
-          ../cudamatrix/kaldi-cudamatrix.a ../matrix/kaldi-matrix.a \
-          ../base/kaldi-base.a
-=======
 ADDLIBS = ../rnnlm/kaldi-rnnlm.a ../nnet3/kaldi-nnet3.a \
           ../cudamatrix/kaldi-cudamatrix.a ../lat/kaldi-lat.a ../lm/kaldi-lm.a \
           ../fstext/kaldi-fstext.a ../hmm/kaldi-hmm.a ../tree/kaldi-tree.a \
           ../util/kaldi-util.a ../matrix/kaldi-matrix.a ../base/kaldi-base.a 
->>>>>>> 1221510e
 
 include ../makefiles/default_rules.mk