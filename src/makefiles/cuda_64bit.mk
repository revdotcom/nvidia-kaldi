--- conflicted
+++ resolved
@@ -14,8 +14,4 @@
              --verbose -Xcompiler "$(CXXFLAGS)"
 
 CUDA_LDFLAGS += -L$(CUDATKDIR)/lib64 -Wl,-rpath,$(CUDATKDIR)/lib64
-<<<<<<< HEAD
-CUDA_LDLIBS += -lcublas -lcusparse -lcudart -lcurand #LDLIBS : The libs are loaded later than static libs in implicit rule
-=======
-CUDA_LDLIBS += -lcublas -lcusparse -lcudart -lcurand -lnvToolsExt #LDLIBS : The libs are loaded later than static libs in implicit rule
->>>>>>> 1221510e
+CUDA_LDLIBS += -lcublas -lcusparse -lcudart -lcurand -lnvToolsExt #LDLIBS : The libs are loaded later than static libs in implicit rule