--- conflicted
+++ resolved
@@ -7,13 +7,8 @@
 
 CXXFLAGS += -DHAVE_CUDA -I$(CUDATKDIR)/include -fPIC -pthread -isystem $(OPENFSTINC)
 
-<<<<<<< HEAD
-CUDA_INCLUDE= -I$(CUDATKDIR)/include -I$(CUBROOT)  -I.. -isystem $(OPENFSTINC)
-CUDA_FLAGS = --machine 64 -DHAVE_CUDA \
-=======
 CUDA_INCLUDE= -I$(CUDATKDIR)/include -I$(CUBROOT) -I.. -isystem $(OPENFSTINC)
 CUDA_FLAGS = --compiler-options -fPIC --machine 64 -DHAVE_CUDA \
->>>>>>> 2b627b35
              -ccbin $(CXX) -DKALDI_DOUBLEPRECISION=$(DOUBLE_PRECISION) \
              -std=c++14 -DCUDA_API_PER_THREAD_DEFAULT_STREAM -lineinfo \
              --verbose -Wno-deprecated-gpu-targets
