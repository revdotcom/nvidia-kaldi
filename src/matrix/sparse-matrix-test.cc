--- conflicted
+++ resolved
@@ -323,11 +323,8 @@
   UnitTestSparseMatrixFrobeniusNorm<Real>();
   UnitTestSparseMatrixAddToMat<Real>();
   UnitTestSparseMatrixTraceMatSmat<Real>();
-<<<<<<< HEAD
-=======
   for (int32 i = 0; i < 30; i++)
     UnitTestSparseMatrixConstructor<Real>();
->>>>>>> 1221510e
 
 
   // Matrix functions involving sparse matrices.
