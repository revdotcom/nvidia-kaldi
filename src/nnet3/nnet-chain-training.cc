// nnet3/nnet-chain-training.cc

// Copyright      2015    Johns Hopkins University (author: Daniel Povey)
//                2016    Xiaohui Zhang

// See ../../COPYING for clarification regarding multiple authors
//
// Licensed under the Apache License, Version 2.0 (the "License");
// you may not use this file except in compliance with the License.
// You may obtain a copy of the License at
//
//  http://www.apache.org/licenses/LICENSE-2.0
//
// THIS CODE IS PROVIDED *AS IS* BASIS, WITHOUT WARRANTIES OR CONDITIONS OF ANY
// KIND, EITHER EXPRESS OR IMPLIED, INCLUDING WITHOUT LIMITATION ANY IMPLIED
// WARRANTIES OR CONDITIONS OF TITLE, FITNESS FOR A PARTICULAR PURPOSE,
// MERCHANTABLITY OR NON-INFRINGEMENT.
// See the Apache 2 License for the specific language governing permissions and
// limitations under the License.

#include "nnet3/nnet-chain-training.h"
#include "nnet3/nnet-utils.h"

namespace kaldi {
namespace nnet3 {

NnetChainTrainer::NnetChainTrainer(const NnetChainTrainingOptions &opts,
                                   const fst::StdVectorFst &den_fst,
                                   Nnet *nnet):
    opts_(opts),
    den_graph_(den_fst, nnet->OutputDim("output")),
    nnet_(nnet),
    compiler_(*nnet, opts_.nnet_config.optimize_config,
              opts_.nnet_config.compiler_config),
    num_minibatches_processed_(0),
    srand_seed_(RandInt(0, 100000)) {
  if (opts.nnet_config.zero_component_stats)
    ZeroComponentStats(nnet);
  KALDI_ASSERT(opts.nnet_config.momentum >= 0.0 &&
               opts.nnet_config.max_param_change >= 0.0 &&
               opts.nnet_config.backstitch_training_interval > 0);
  delta_nnet_ = nnet_->Copy();
  ScaleNnet(0.0, delta_nnet_);
  const int32 num_updatable = NumUpdatableComponents(*delta_nnet_);
  num_max_change_per_component_applied_.resize(num_updatable, 0);
  num_max_change_global_applied_ = 0;

  if (opts.nnet_config.read_cache != "") {
    bool binary;
    try {
      Input ki(opts.nnet_config.read_cache, &binary);
      compiler_.ReadCache(ki.Stream(), binary);
      KALDI_LOG << "Read computation cache from " << opts.nnet_config.read_cache;
    } catch (...) {
      KALDI_WARN << "Could not open cached computation. "
                    "Probably this is the first training iteration.";
    }
  }
}


void NnetChainTrainer::Train(const NnetChainExample &chain_eg) {
  bool need_model_derivative = true;
  const NnetTrainerOptions &nnet_config = opts_.nnet_config;
  bool use_xent_regularization = (opts_.chain_config.xent_regularize != 0.0);
  ComputationRequest request;
  GetChainComputationRequest(*nnet_, chain_eg, need_model_derivative,
                             nnet_config.store_component_stats,
                             use_xent_regularization, need_model_derivative,
                             &request);
  std::shared_ptr<const NnetComputation> computation = compiler_.Compile(request);

  if (nnet_config.backstitch_training_scale > 0.0 && num_minibatches_processed_
      % nnet_config.backstitch_training_interval ==
      srand_seed_ % nnet_config.backstitch_training_interval) {
    // backstitch training is incompatible with momentum > 0
    KALDI_ASSERT(nnet_config.momentum == 0.0);
    FreezeNaturalGradient(true, delta_nnet_);
    bool is_backstitch_step1 = true;
    srand(srand_seed_ + num_minibatches_processed_);
    ResetGenerators(nnet_);
    TrainInternalBackstitch(chain_eg, *computation, is_backstitch_step1);
    FreezeNaturalGradient(false, delta_nnet_); // un-freeze natural gradient
    is_backstitch_step1 = false;
    srand(srand_seed_ + num_minibatches_processed_);
    ResetGenerators(nnet_);
    TrainInternalBackstitch(chain_eg, *computation, is_backstitch_step1);
  } else { // conventional training
    TrainInternal(chain_eg, *computation);
  }
  if (num_minibatches_processed_ == 0) {
    ConsolidateMemory(nnet_);
    ConsolidateMemory(delta_nnet_);
  }
  num_minibatches_processed_++;
}

void NnetChainTrainer::TrainInternal(const NnetChainExample &eg,
                                     const NnetComputation &computation) {
  const NnetTrainerOptions &nnet_config = opts_.nnet_config;
  // note: because we give the 1st arg (nnet_) as a pointer to the
  // constructor of 'computer', it will use that copy of the nnet to
  // store stats.
  NnetComputer computer(nnet_config.compute_config, computation,
                        nnet_, delta_nnet_);

  // give the inputs to the computer object.
  computer.AcceptInputs(*nnet_, eg.inputs);
  computer.Run();

  this->ProcessOutputs(false, eg, &computer);
  computer.Run();

  // If relevant, add in the part of the gradient that comes from L2
  // regularization.
  ApplyL2Regularization(*nnet_,
                        GetNumNvalues(eg.inputs, false) *
                        nnet_config.l2_regularize_factor,
                        delta_nnet_);

  // Updates the parameters of nnet
  bool success = UpdateNnetWithMaxChange(*delta_nnet_,
      nnet_config.max_param_change, 1.0, 1.0 - nnet_config.momentum, nnet_,
      &num_max_change_per_component_applied_, &num_max_change_global_applied_);

  // Scale down the batchnorm stats (keeps them fresh... this affects what
  // happens when we use the model with batchnorm test-mode set).
  ScaleBatchnormStats(nnet_config.batchnorm_stats_scale, nnet_);

<<<<<<< HEAD
=======
  // The following will only do something if we have a LinearComponent
  // or AffineComponent with orthonormal-constraint set to a nonzero value.
  ConstrainOrthonormal(nnet_);

>>>>>>> 1221510e
  // Scale delta_nnet
  if (success)
    ScaleNnet(nnet_config.momentum, delta_nnet_);
  else
    ScaleNnet(0.0, delta_nnet_);
}

void NnetChainTrainer::TrainInternalBackstitch(const NnetChainExample &eg,
                                               const NnetComputation &computation,
                                               bool is_backstitch_step1) {
  const NnetTrainerOptions &nnet_config = opts_.nnet_config;
  // note: because we give the 1st arg (nnet_) as a pointer to the
  // constructor of 'computer', it will use that copy of the nnet to
  // store stats.
  NnetComputer computer(nnet_config.compute_config, computation,
                        nnet_, delta_nnet_);
  // give the inputs to the computer object.
  computer.AcceptInputs(*nnet_, eg.inputs);
  computer.Run();

  bool is_backstitch_step2 = !is_backstitch_step1;
  this->ProcessOutputs(is_backstitch_step2, eg, &computer);
  computer.Run();

  BaseFloat max_change_scale, scale_adding;
  if (is_backstitch_step1) {
    // max-change is scaled by backstitch_training_scale;
    // delta_nnet is scaled by -backstitch_training_scale when added to nnet;
    max_change_scale = nnet_config.backstitch_training_scale;
    scale_adding = -nnet_config.backstitch_training_scale;
  } else {
    // max-change is scaled by 1 + backstitch_training_scale;
    // delta_nnet is scaled by 1 + backstitch_training_scale when added to nnet;
    max_change_scale = 1.0 + nnet_config.backstitch_training_scale;
    scale_adding = 1.0 + nnet_config.backstitch_training_scale;
    // If relevant, add in the part of the gradient that comes from L2
    // regularization.  It may not be optimally inefficient to do it on both
    // passes of the backstitch, like we do here, but it probably minimizes
    // any harmful interactions with the max-change.
    ApplyL2Regularization(*nnet_,
        1.0 / scale_adding * GetNumNvalues(eg.inputs, false) *
        nnet_config.l2_regularize_factor, delta_nnet_);
  }

  // Updates the parameters of nnet
  UpdateNnetWithMaxChange(*delta_nnet_,
      nnet_config.max_param_change, max_change_scale, scale_adding, nnet_,
      &num_max_change_per_component_applied_, &num_max_change_global_applied_);

  if (is_backstitch_step1) {
    // The following will only do something if we have a LinearComponent or
    // AffineComponent with orthonormal-constraint set to a nonzero value. We
    // choose to do this only on the 1st backstitch step, for efficiency.
    ConstrainOrthonormal(nnet_);
  }

  if (!is_backstitch_step1) {
    // Scale down the batchnorm stats (keeps them fresh... this affects what
    // happens when we use the model with batchnorm test-mode set).  Do this
    // after backstitch step 2 so that the stats are scaled down before we start
    // the next minibatch.
    ScaleBatchnormStats(nnet_config.batchnorm_stats_scale, nnet_);
  }

  ScaleNnet(0.0, delta_nnet_);
}

void NnetChainTrainer::ProcessOutputs(bool is_backstitch_step2,
                                      const NnetChainExample &eg,
                                      NnetComputer *computer) {
  // normally the eg will have just one output named 'output', but
  // we don't assume this.
  // In backstitch training, the output-name with the "_backstitch" suffix is
  // the one computed after the first, backward step of backstitch.
  const std::string suffix = (is_backstitch_step2 ? "_backstitch" : "");
  std::vector<NnetChainSupervision>::const_iterator iter = eg.outputs.begin(),
      end = eg.outputs.end();
  for (; iter != end; ++iter) {
    const NnetChainSupervision &sup = *iter;
    int32 node_index = nnet_->GetNodeIndex(sup.name);
    if (node_index < 0 ||
        !nnet_->IsOutputNode(node_index))
      KALDI_ERR << "Network has no output named " << sup.name;

    const CuMatrixBase<BaseFloat> &nnet_output = computer->GetOutput(sup.name);
    CuMatrix<BaseFloat> nnet_output_deriv(nnet_output.NumRows(),
                                          nnet_output.NumCols(),
                                          kUndefined);

    bool use_xent = (opts_.chain_config.xent_regularize != 0.0);
    std::string xent_name = sup.name + "-xent";  // typically "output-xent".
    CuMatrix<BaseFloat> xent_deriv;

    BaseFloat tot_objf, tot_l2_term, tot_weight;

    ComputeChainObjfAndDeriv(opts_.chain_config, den_graph_,
                             sup.supervision, nnet_output,
                             &tot_objf, &tot_l2_term, &tot_weight,
                             &nnet_output_deriv,
                             (use_xent ? &xent_deriv : NULL));

    if (use_xent) {
      // this block computes the cross-entropy objective.
      const CuMatrixBase<BaseFloat> &xent_output = computer->GetOutput(
          xent_name);
      // at this point, xent_deriv is posteriors derived from the numerator
      // computation.  note, xent_objf has a factor of '.supervision.weight'
      BaseFloat xent_objf = TraceMatMat(xent_output, xent_deriv, kTrans);
      objf_info_[xent_name + suffix].UpdateStats(xent_name + suffix,
                                        opts_.nnet_config.print_interval,
                                        num_minibatches_processed_,
                                        tot_weight, xent_objf);
    }

    if (opts_.apply_deriv_weights && sup.deriv_weights.Dim() != 0) {
      CuVector<BaseFloat> cu_deriv_weights(sup.deriv_weights);
      nnet_output_deriv.MulRowsVec(cu_deriv_weights);
      if (use_xent)
        xent_deriv.MulRowsVec(cu_deriv_weights);
    }

    computer->AcceptInput(sup.name, &nnet_output_deriv);

    objf_info_[sup.name + suffix].UpdateStats(sup.name + suffix,
                                     opts_.nnet_config.print_interval,
                                     num_minibatches_processed_,
                                     tot_weight, tot_objf, tot_l2_term);

    if (use_xent) {
      xent_deriv.Scale(opts_.chain_config.xent_regularize);
      computer->AcceptInput(xent_name, &xent_deriv);
    }
  }
}

bool NnetChainTrainer::PrintTotalStats() const {
  unordered_map<std::string, ObjectiveFunctionInfo, StringHasher>::const_iterator
      iter = objf_info_.begin(),
      end = objf_info_.end();
  bool ans = false;
  for (; iter != end; ++iter) {
    const std::string &name = iter->first;
    const ObjectiveFunctionInfo &info = iter->second;
    ans = info.PrintTotalStats(name) || ans;
  }
  PrintMaxChangeStats();
  return ans;
}

void NnetChainTrainer::PrintMaxChangeStats() const {
  KALDI_ASSERT(delta_nnet_ != NULL);
  const NnetTrainerOptions &nnet_config = opts_.nnet_config;
  int32 i = 0;
  for (int32 c = 0; c < delta_nnet_->NumComponents(); c++) {
    Component *comp = delta_nnet_->GetComponent(c);
    if (comp->Properties() & kUpdatableComponent) {
      UpdatableComponent *uc = dynamic_cast<UpdatableComponent*>(comp);
      if (uc == NULL)
        KALDI_ERR << "Updatable component does not inherit from class "
                  << "UpdatableComponent; change this code.";
      if (num_max_change_per_component_applied_[i] > 0)
        KALDI_LOG << "For " << delta_nnet_->GetComponentName(c)
                  << ", per-component max-change was enforced "
                  << (100.0 * num_max_change_per_component_applied_[i]) /
                     (num_minibatches_processed_ *
                     (nnet_config.backstitch_training_scale == 0.0 ? 1.0 :
                     1.0 + 1.0 / nnet_config.backstitch_training_interval))
                  << " \% of the time.";
      i++;
    }
  }
  if (num_max_change_global_applied_ > 0)
    KALDI_LOG << "The global max-change was enforced "
              << (100.0 * num_max_change_global_applied_) /
                 (num_minibatches_processed_ *
                 (nnet_config.backstitch_training_scale == 0.0 ? 1.0 :
                 1.0 + 1.0 / nnet_config.backstitch_training_interval))
              << " \% of the time.";
}

NnetChainTrainer::~NnetChainTrainer() {
  if (opts_.nnet_config.write_cache != "") {
    Output ko(opts_.nnet_config.write_cache, opts_.nnet_config.binary_write_cache);
    compiler_.WriteCache(ko.Stream(), opts_.nnet_config.binary_write_cache);
    KALDI_LOG << "Wrote computation cache to " << opts_.nnet_config.write_cache;
  }
  delete delta_nnet_;
}


} // namespace nnet3
} // namespace kaldi<|MERGE_RESOLUTION|>--- conflicted
+++ resolved
@@ -127,13 +127,10 @@
   // happens when we use the model with batchnorm test-mode set).
   ScaleBatchnormStats(nnet_config.batchnorm_stats_scale, nnet_);
 
-<<<<<<< HEAD
-=======
   // The following will only do something if we have a LinearComponent
   // or AffineComponent with orthonormal-constraint set to a nonzero value.
   ConstrainOrthonormal(nnet_);
 
->>>>>>> 1221510e
   // Scale delta_nnet
   if (success)
     ScaleNnet(nnet_config.momentum, delta_nnet_);
