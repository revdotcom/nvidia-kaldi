--- conflicted
+++ resolved
@@ -155,13 +155,10 @@
     ans = new BackpropTruncationComponent();
   } else if (component_type == "LstmNonlinearityComponent") {
     ans = new LstmNonlinearityComponent();
-<<<<<<< HEAD
   } else if (component_type == "BatchNormComponent") {
     ans = new BatchNormComponent();
-=======
   } else if (component_type == "TimeHeightConvolutionComponent") {
     ans = new TimeHeightConvolutionComponent();
->>>>>>> 04a56451
   }
   if (ans != NULL) {
     KALDI_ASSERT(component_type == ans->Type());
