// nnet3/nnet-component-test.cc

// Copyright 2015  Johns Hopkins University (author: Daniel Povey)

// See ../../COPYING for clarification regarding multiple authors
//
// Licensed under the Apache License, Version 2.0 (the "License");
// you may not use this file except in compliance with the License.
// You may obtain a copy of the License at
//
//  http://www.apache.org/licenses/LICENSE-2.0
//
// THIS CODE IS PROVIDED *AS IS* BASIS, WITHOUT WARRANTIES OR CONDITIONS OF ANY
// KIND, EITHER EXPRESS OR IMPLIED, INCLUDING WITHOUT LIMITATION ANY IMPLIED
// WARRANTIES OR CONDITIONS OF TITLE, FITNESS FOR A PARTICULAR PURPOSE,
// MERCHANTABLITY OR NON-INFRINGEMENT.
// See the Apache 2 License for the specific language governing permissions and
// limitations under the License.

#include "nnet3/nnet-nnet.h"
#include "nnet3/nnet-simple-component.h"
#include "nnet3/nnet-test-utils.h"

namespace kaldi {
namespace nnet3 {
// Reset seeds for test time for RandomComponent
static void ResetSeed(int32 rand_seed, const Component &c) {
  RandomComponent *rand_component =
    const_cast<RandomComponent*>(dynamic_cast<const RandomComponent*>(&c));

  if (rand_component != NULL) {
    srand(rand_seed);
    rand_component->ResetGenerator();
  }
}

// this is the same as calling StringsApproxEqual(), except it prints
// a warning if it fails.
bool CheckStringsApproxEqual(const std::string &a,
                             const std::string &b,
                             int32 tolerance = 3) {
  if (!StringsApproxEqual(a, b, tolerance)) {
    KALDI_WARN << "Strings differ: " << a
               << "\nvs.\n" << b;
    return false;
  } else {
    return true;
  }
}


void TestNnetComponentIo(Component *c) {
  bool binary = (Rand() % 2 == 0);
  std::ostringstream os1;
  c->Write(os1, binary);
  std::istringstream is(os1.str());
  Component *c2 = Component::ReadNew(is, binary);
  std::ostringstream os2;
  c2->Write(os2, binary);
  if (!binary) {
    std::string s1 = os1.str(), s2 = os2.str();
    KALDI_ASSERT(CheckStringsApproxEqual(s1, s2));
  }
  delete c2;
}

void TestNnetComponentCopy(Component *c) {
  Component *c2 = c->Copy();
  if (!StringsApproxEqual(c->Info(), c2->Info())) {
    KALDI_ERR << "Expected info strings to be equal: '"
              << c->Info() << "' vs. '" << c2->Info() << "'";
  }
  delete c2;
}

void TestNnetComponentAddScale(Component *c) {
  Component *c2 = c->Copy();
  Component *c3 = c2->Copy();
  c3->Add(0.5, *c2);
  c2->Scale(1.5);
  KALDI_ASSERT(CheckStringsApproxEqual(c2->Info(), c3->Info()));
  delete c2;
  delete c3;
}

void TestNnetComponentVectorizeUnVectorize(Component *c) {
  if (!(c->Properties() & kUpdatableComponent))
    return;
  UpdatableComponent *uc = dynamic_cast<UpdatableComponent*>(c);
  KALDI_ASSERT(uc != NULL);
  UpdatableComponent *uc2 = dynamic_cast<UpdatableComponent*>(uc->Copy());
  uc2->Scale(0.0);
  Vector<BaseFloat> params(uc2->NumParameters());
  uc2->Vectorize(&params);
  KALDI_ASSERT(params.Min()==0.0 && params.Sum()==0.0);
  uc->Vectorize(&params);
  uc2->UnVectorize(params);
  KALDI_ASSERT(CheckStringsApproxEqual(uc2->Info(), uc->Info()));
  BaseFloat x = uc2->DotProduct(*uc2), y = uc->DotProduct(*uc),
      z = uc2->DotProduct(*uc);
  KALDI_ASSERT(ApproxEqual(x, y) && ApproxEqual(y, z));
  Vector<BaseFloat> params2(uc2->NumParameters());
  uc2->Vectorize(&params2);
  for(int i = 0; i < params.Dim(); i++)
    KALDI_ASSERT(params(i) == params2(i));
  delete uc2;
}

void TestNnetComponentUpdatable(Component *c) {
  if (!(c->Properties() & kUpdatableComponent))
    return;
  UpdatableComponent *uc = dynamic_cast<UpdatableComponent*>(c);
  if (uc == NULL) {
    KALDI_ASSERT(!(c->Properties() & kUpdatableComponent) &&
                 "Component returns updatable flag but does not inherit "
                 "from UpdatableComponent");
    return;
  }
  if(!(uc->Properties() & kUpdatableComponent)){
    // testing that if it declares itself as non-updatable,
    // Scale() and Add() have no effect.
    KALDI_ASSERT(uc->NumParameters() == 0);
    KALDI_ASSERT(uc->DotProduct(*uc) == 0);
    UpdatableComponent *uc2 = dynamic_cast<UpdatableComponent*>(uc->Copy());
    uc2->Scale(7.0);
    uc2->Add(3.0, *uc);
    KALDI_ASSERT(CheckStringsApproxEqual(uc2->Info(), uc->Info()));
    uc->Scale(0.0);
    KALDI_ASSERT(CheckStringsApproxEqual(uc2->Info(), uc->Info()));
    delete uc2;
  } else {
    KALDI_ASSERT(uc->NumParameters() != 0);
    UpdatableComponent *uc2 = dynamic_cast<UpdatableComponent*>(uc->Copy()),
        *uc3 = dynamic_cast<UpdatableComponent*>(uc->Copy());

    // testing some expected invariances of scale and add.
    uc2->Scale(5.0);
    uc2->Add(3.0, *uc3);
    uc3->Scale(8.0);
    // now they should both be scaled to 8 times the original component.
    if (!StringsApproxEqual(uc2->Info(), uc3->Info())) {
      KALDI_ERR << "Expected info strings to be equal: '"
                << uc2->Info() << "' vs. '" << uc3->Info() << "'";
    }
    // testing that scaling by 0.5 works the same whether
    // done on the vectorized paramters or via Scale().
    Vector<BaseFloat> vec2(uc->NumParameters());
    uc2->Vectorize(&vec2);
    vec2.Scale(0.5);
    uc2->UnVectorize(vec2);
    uc3->Scale(0.5);
    KALDI_ASSERT(CheckStringsApproxEqual(uc2->Info(), uc3->Info()));

    // testing that Scale(0.0) works the same whether done on the vectorized
    // paramters or via SetZero(), and that unvectorizing something that's been
    // zeroed gives us zero parameters.
    uc2->Vectorize(&vec2);
    vec2.SetZero();
    uc2->UnVectorize(vec2);
    uc3->Scale(0.0);
    uc3->Vectorize(&vec2);
    KALDI_ASSERT(uc2->Info() == uc3->Info() && VecVec(vec2, vec2) == 0.0);

    delete uc2;
    delete uc3;
  }
}


/*
  This function gets the 'ComponentPrecomputedIndexes*' pointer from
  a component, given the num-rows in the matrix of inputs we're testing it
  with.  It uses a plausible arrangement of indexes.

  Note: in this file we primarily test simple components, and simple
  components don't return precomputed indexes; but we also test a
  few non-simple components that operate with the same set of indexes
  on the input and the output.  Simple components would return NULL.
 */
ComponentPrecomputedIndexes *GetPrecomputedIndexes(const Component &c,
                                                   int32 num_rows) {
  std::vector<Index> input_indexes(num_rows);
  int32 num_t_values;
  if (num_rows % 3 == 0) { num_t_values = 3; }
  else if (num_rows % 2 == 0) { num_t_values = 2; }
  else { num_t_values = 1; }

  for (int32 i = 0; i < num_rows; i++) {
    input_indexes[i].n = i % num_t_values;
    input_indexes[i].x = 0;
    input_indexes[i].t = i / num_t_values;
  }
  std::vector<Index> output_indexes(input_indexes);

  if (c.Properties()&kReordersIndexes) {
    c.ReorderIndexes(&input_indexes, &output_indexes);
  }
  MiscComputationInfo misc_info;
  bool need_backprop = true;  // just in case.
  ComponentPrecomputedIndexes *ans = c.PrecomputeIndexes(misc_info,
                                                         input_indexes,
                                                         output_indexes,
                                                         need_backprop);
  // ans will be NULL in most cases.
  return ans;
}

// tests the properties kPropagateAdds, kBackpropAdds,
// kBackpropNeedsInput, kBackpropNeedsOutput.
void TestSimpleComponentPropagateProperties(const Component &c) {
  int32 properties = c.Properties();
  Component *c_copy = NULL;
  int32 rand_seed = Rand();

  if (RandInt(0, 1) == 0)
    c_copy = c.Copy();  // This will test backprop with an updatable component.
  MatrixStrideType input_stride_type = (c.Properties()&kInputContiguous) ?
      kStrideEqualNumCols : kDefaultStride;
  MatrixStrideType output_stride_type = (c.Properties()&kOutputContiguous) ?
      kStrideEqualNumCols : kDefaultStride;
  MatrixStrideType both_stride_type =
      (c.Properties()&(kInputContiguous|kOutputContiguous)) ?
      kStrideEqualNumCols : kDefaultStride;

  int32 input_dim = c.InputDim(),
      output_dim = c.OutputDim(),
      num_rows = RandInt(1, 100);
  CuMatrix<BaseFloat> input_data(num_rows, input_dim, kUndefined,
                                 input_stride_type);
  input_data.SetRandn();
  CuMatrix<BaseFloat> output_data3(num_rows, input_dim, kSetZero,
                                   output_stride_type);
  output_data3.CopyFromMat(input_data);
  CuMatrix<BaseFloat>
      output_data1(num_rows, output_dim, kSetZero, output_stride_type),
      output_data2(num_rows, output_dim, kSetZero, output_stride_type);
  output_data2.Add(1.0);

  if ((properties & kPropagateAdds) && (properties & kPropagateInPlace)) {
    KALDI_ERR << "kPropagateAdds and kPropagateInPlace flags are incompatible.";
  }

  ResetSeed(rand_seed, c);
  ComponentPrecomputedIndexes *indexes = GetPrecomputedIndexes(c, num_rows);
  void *memo = c.Propagate(indexes, input_data, &output_data1);

  ResetSeed(rand_seed, c);
  c.DeleteMemo(c.Propagate(indexes, input_data, &output_data2));
  if (properties & kPropagateInPlace) {
    ResetSeed(rand_seed, c);
    c.DeleteMemo(c.Propagate(indexes, output_data3, &output_data3));
    if (!output_data1.ApproxEqual(output_data3)) {
      KALDI_ERR << "Test of kPropagateInPlace flag for component of type "
                << c.Type() << " failed.";
    }
  }
  if (properties & kPropagateAdds)
    output_data2.Add(-1.0); // remove the offset
  AssertEqual(output_data1, output_data2);


  CuMatrix<BaseFloat> output_deriv(num_rows, output_dim, kSetZero, output_stride_type);
  output_deriv.SetRandn();
  CuMatrix<BaseFloat> input_deriv1(num_rows, input_dim, kSetZero, input_stride_type),
      input_deriv2(num_rows, input_dim, kSetZero, input_stride_type);
  CuMatrix<BaseFloat> input_deriv3(num_rows, output_dim, kSetZero, both_stride_type);
  input_deriv3.CopyFromMat(output_deriv);

  input_deriv2.Add(1.0);
  CuMatrix<BaseFloat> empty_mat;

  // test with input_deriv1 that's zero
  c.Backprop("foobar", indexes,
             ((properties & kBackpropNeedsInput) ? input_data : empty_mat),
             ((properties & kBackpropNeedsOutput) ? output_data1 : empty_mat),
             output_deriv,
             memo,
             c_copy,
             &input_deriv1);
  // test with input_deriv2 that's all ones.
  c.Backprop("foobar", indexes,
             ((properties & kBackpropNeedsInput) ? input_data : empty_mat),
             ((properties & kBackpropNeedsOutput) ? output_data1 : empty_mat),
             output_deriv,
             memo,
             c_copy,
             &input_deriv2);
  // test backprop in place, if supported.
  if (properties & kBackpropInPlace) {
    c.Backprop("foobar", indexes,
               ((properties & kBackpropNeedsInput) ? input_data : empty_mat),
               ((properties & kBackpropNeedsOutput) ? output_data1 : empty_mat),
               input_deriv3,
               memo,
               c_copy,
               &input_deriv3);
  }
  c.DeleteMemo(memo);

  if (properties & kBackpropAdds)
    input_deriv2.Add(-1.0);  // subtract the offset.
  AssertEqual(input_deriv1, input_deriv2);
  if (properties & kBackpropInPlace)
    AssertEqual(input_deriv1, input_deriv3);
  delete c_copy;
<<<<<<< HEAD
=======
  delete indexes;
>>>>>>> 1221510e
}

bool TestSimpleComponentDataDerivative(const Component &c,
                                       BaseFloat perturb_delta) {
  MatrixStrideType input_stride_type = (c.Properties()&kInputContiguous) ?
      kStrideEqualNumCols : kDefaultStride;
  MatrixStrideType output_stride_type = (c.Properties()&kOutputContiguous) ?
      kStrideEqualNumCols : kDefaultStride;

  int32 input_dim = c.InputDim(),
      output_dim = c.OutputDim(),
      num_rows = RandInt(1, 100),
      rand_seed = Rand();
  int32 properties = c.Properties();
  CuMatrix<BaseFloat> input_data(num_rows, input_dim, kSetZero, input_stride_type),
      output_data(num_rows, output_dim, kSetZero, output_stride_type),
      output_deriv(num_rows, output_dim, kSetZero, output_stride_type);
  input_data.SetRandn();
  output_deriv.SetRandn();

  ResetSeed(rand_seed, c);
  ComponentPrecomputedIndexes *indexes = GetPrecomputedIndexes(c, num_rows);
  void *memo = c.Propagate(indexes, input_data, &output_data);

  CuMatrix<BaseFloat> input_deriv(num_rows, input_dim, kSetZero, input_stride_type),
      empty_mat;
  c.Backprop("foobar", indexes,
             ((properties & kBackpropNeedsInput) ? input_data : empty_mat),
             ((properties & kBackpropNeedsOutput) ? output_data : empty_mat),
             output_deriv, memo, NULL, &input_deriv);
  c.DeleteMemo(memo);

  int32 test_dim = 3;
  BaseFloat original_objf = TraceMatMat(output_deriv, output_data, kTrans);
  Vector<BaseFloat> measured_objf_change(test_dim),
      predicted_objf_change(test_dim);
  for (int32 i = 0; i < test_dim; i++) {
    CuMatrix<BaseFloat> perturbed_input_data(num_rows, input_dim,
                                             kSetZero, input_stride_type),
        perturbed_output_data(num_rows, output_dim,
                              kSetZero, output_stride_type);
    perturbed_input_data.SetRandn();
    perturbed_input_data.Scale(perturb_delta);
    // at this point, perturbed_input_data contains the offset at the input data.
    predicted_objf_change(i) = TraceMatMat(perturbed_input_data, input_deriv,
                                           kTrans);
    perturbed_input_data.AddMat(1.0, input_data);

    ResetSeed(rand_seed, c);
    c.DeleteMemo(c.Propagate(indexes, perturbed_input_data, &perturbed_output_data));
    measured_objf_change(i) = TraceMatMat(output_deriv, perturbed_output_data,
                                          kTrans) - original_objf;
  }
  KALDI_LOG << "Predicted objf-change = " << predicted_objf_change;
  KALDI_LOG << "Measured objf-change = " << measured_objf_change;
  BaseFloat threshold = 0.1;
  bool ans = ApproxEqual(predicted_objf_change, measured_objf_change, threshold);
  if (!ans)
    KALDI_WARN << "Data-derivative test failed, component-type="
               << c.Type() << ", input-dim=" << input_dim
               << ", output-dim=" << output_dim;
  if (c.Type() == "NormalizeComponent" && input_dim == 1) {
    // derivatives are mathematically zero, but the measured and predicted
    // objf have different roundoff and the relative differences are large.
    // this is not unexpected.
    KALDI_LOG << "Accepting deriv differences since it is NormalizeComponent "
              << "with dim=1.";
    return true;
  }
  else if (c.Type() == "ClipGradientComponent") {
    KALDI_LOG << "Accepting deriv differences since "
              << "it is ClipGradientComponent.";
    return true;
  }
  delete indexes;
  return ans;
}


// if test_derivative == false then the test only tests that the update
// direction is downhill.  if true, then we measure the actual model-derivative
// and check that it's accurate.
// returns true on success, false on test failure.
bool TestSimpleComponentModelDerivative(const Component &c,
                                        BaseFloat perturb_delta,
                                        bool test_derivative) {
  int32 input_dim = c.InputDim(),
      output_dim = c.OutputDim(),
      num_rows = RandInt(1, 100);
  int32 properties = c.Properties();
  if ((properties & kUpdatableComponent) == 0) {
    // nothing to test.
    return true;
  }
  MatrixStrideType input_stride_type = (c.Properties()&kInputContiguous) ?
      kStrideEqualNumCols : kDefaultStride;
  MatrixStrideType output_stride_type = (c.Properties()&kOutputContiguous) ?
      kStrideEqualNumCols : kDefaultStride;

  CuMatrix<BaseFloat> input_data(num_rows, input_dim, kSetZero, input_stride_type),
      output_data(num_rows, output_dim, kSetZero, output_stride_type),
      output_deriv(num_rows, output_dim, kSetZero, output_stride_type);
  input_data.SetRandn();
  output_deriv.SetRandn();

  ComponentPrecomputedIndexes *indexes = GetPrecomputedIndexes(c, num_rows);
  void *memo = c.Propagate(indexes, input_data, &output_data);

  BaseFloat original_objf = TraceMatMat(output_deriv, output_data, kTrans);

  Component *c_copy = c.Copy();

  const UpdatableComponent *uc = dynamic_cast<const UpdatableComponent*>(&c);
  UpdatableComponent *uc_copy = dynamic_cast<UpdatableComponent*>(c_copy);
  KALDI_ASSERT(uc != NULL && uc_copy != NULL);
  if (test_derivative) {
    uc_copy->Scale(0.0);
    uc_copy->SetAsGradient();
  }

  CuMatrix<BaseFloat> input_deriv(num_rows, input_dim,
                                  kSetZero, input_stride_type),
      empty_mat;
  c.Backprop("foobar", indexes,
             ((properties & kBackpropNeedsInput) ? input_data : empty_mat),
             ((properties & kBackpropNeedsOutput) ? output_data : empty_mat),
             output_deriv, memo, c_copy,
             (RandInt(0, 1) == 0 ? &input_deriv : NULL));
  c.DeleteMemo(memo);

  if (!test_derivative) { // Just testing that the model update is downhill.
    CuMatrix<BaseFloat> new_output_data(num_rows, output_dim,
                                        kSetZero, output_stride_type);
    c.DeleteMemo(c_copy->Propagate(indexes, input_data, &new_output_data));

    BaseFloat new_objf = TraceMatMat(output_deriv, new_output_data, kTrans);
    bool ans = (new_objf > original_objf);
    if (!ans) {
      KALDI_WARN << "After update, new objf is not better than the original objf: "
                 << new_objf << " <= " << original_objf;
    }
    delete c_copy;
    delete indexes;
    return ans;
  } else {
    // check that the model derivative is accurate.
    int32 test_dim = 3;

    Vector<BaseFloat> measured_objf_change(test_dim),
        predicted_objf_change(test_dim);
    for (int32 i = 0; i < test_dim; i++) {
      CuMatrix<BaseFloat> perturbed_output_data(num_rows, output_dim,
                                                kSetZero, output_stride_type);
      Component *c_perturbed = c.Copy();
      UpdatableComponent *uc_perturbed =
          dynamic_cast<UpdatableComponent*>(c_perturbed);
      KALDI_ASSERT(uc_perturbed != NULL);
      uc_perturbed->PerturbParams(perturb_delta);

      predicted_objf_change(i) = uc_copy->DotProduct(*uc_perturbed) -
          uc_copy->DotProduct(*uc);
      c_perturbed->Propagate(indexes, input_data, &perturbed_output_data);
      measured_objf_change(i) = TraceMatMat(output_deriv, perturbed_output_data,
                                            kTrans) - original_objf;
      delete c_perturbed;
    }
    KALDI_LOG << "Predicted objf-change = " << predicted_objf_change;
    KALDI_LOG << "Measured objf-change = " << measured_objf_change;
    BaseFloat threshold = 0.1;

    bool ans = ApproxEqual(predicted_objf_change, measured_objf_change,
                           threshold);
    if (!ans)
      KALDI_WARN << "Model-derivative test failed, component-type="
                 << c.Type() << ", input-dim=" << input_dim
                 << ", output-dim=" << output_dim;
    delete c_copy;
    delete indexes;
    return ans;
  }
}


void UnitTestNnetComponent() {
  for (int32 n = 0; n < 200; n++)  {
    Component *c = GenerateRandomSimpleComponent();
    KALDI_LOG << c->Info();
    TestNnetComponentIo(c);
    TestNnetComponentCopy(c);
    TestNnetComponentAddScale(c);
    TestNnetComponentVectorizeUnVectorize(c);
    TestNnetComponentUpdatable(c);
    TestSimpleComponentPropagateProperties(*c);
    if (!TestSimpleComponentDataDerivative(*c, 1.0e-04) &&
        !TestSimpleComponentDataDerivative(*c, 1.0e-03) &&
        !TestSimpleComponentDataDerivative(*c, 1.0e-05) &&
        !TestSimpleComponentDataDerivative(*c, 1.0e-06))
      KALDI_ERR << "Component data-derivative test failed";

    if (!TestSimpleComponentModelDerivative(*c, 1.0e-04, false) &&
        !TestSimpleComponentModelDerivative(*c, 1.0e-03, false) &&
        !TestSimpleComponentModelDerivative(*c, 1.0e-06, false))
      KALDI_ERR << "Component downhill-update test failed";

    if (!TestSimpleComponentModelDerivative(*c, 1.0e-04, true) &&
        !TestSimpleComponentModelDerivative(*c, 1.0e-03, true) &&
        !TestSimpleComponentModelDerivative(*c, 1.0e-05, true) &&
        !TestSimpleComponentModelDerivative(*c, 1.0e-06, true))
      KALDI_ERR << "Component model-derivative test failed";

    delete c;
  }
}

} // namespace nnet3
} // namespace kaldi

int main() {
  using namespace kaldi;
  using namespace kaldi::nnet3;
#if HAVE_CUDA == 1
  kaldi::int32 loop = 0;
  for (loop = 0; loop < 2; loop++) {
    //CuDevice::Instantiate().SetDebugStrideMode(true);
    if (loop == 0)
      CuDevice::Instantiate().SelectGpuId("no");
    else
      CuDevice::Instantiate().SelectGpuId("yes");
#endif
    UnitTestNnetComponent();
#if HAVE_CUDA == 1
  } // No for loop if 'HAVE_CUDA != 1',
  CuDevice::Instantiate().PrintProfile();
#endif
  KALDI_LOG << "Nnet component tests succeeded.";

  return 0;
}<|MERGE_RESOLUTION|>--- conflicted
+++ resolved
@@ -303,10 +303,7 @@
   if (properties & kBackpropInPlace)
     AssertEqual(input_deriv1, input_deriv3);
   delete c_copy;
-<<<<<<< HEAD
-=======
   delete indexes;
->>>>>>> 1221510e
 }
 
 bool TestSimpleComponentDataDerivative(const Component &c,
