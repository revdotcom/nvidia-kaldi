// nnet3/nnet-compute.cc

// Copyright      2015  Johns Hopkins University (author: Daniel Povey)

// See ../../COPYING for clarification regarding multiple authors
//
// Licensed under the Apache License, Version 2.0 (the "License");
// you may not use this file except in compliance with the License.
// You may obtain a copy of the License at
//
//  http://www.apache.org/licenses/LICENSE-2.0
//
// THIS CODE IS PROVIDED *AS IS* BASIS, WITHOUT WARRANTIES OR CONDITIONS OF ANY
// KIND, EITHER EXPRESS OR IMPLIED, INCLUDING WITHOUT LIMITATION ANY IMPLIED
// WARRANTIES OR CONDITIONS OF TITLE, FITNESS FOR A PARTICULAR PURPOSE,
// MERCHANTABLITY OR NON-INFRINGEMENT.
// See the Apache 2 License for the specific language governing permissions and
// limitations under the License.

#include <iterator>
#include <sstream>
#include "nnet3/nnet-compute.h"

namespace kaldi {
namespace nnet3 {


NnetComputer::NnetComputer(const NnetComputeOptions &options,
                           const NnetComputation &computation,
                           const Nnet &nnet,
                           Nnet *nnet_to_update):
    options_(options), computation_(computation), nnet_(nnet),
    program_counter_(0), nnet_to_store_stats_(nnet_to_update),
    nnet_to_update_(nnet_to_update) {
  Init();
}

NnetComputer::NnetComputer(const NnetComputeOptions &options,
                           const NnetComputation &computation,
                           Nnet *nnet,
                           Nnet *nnet_to_update):
    options_(options), computation_(computation), nnet_(*nnet),
    program_counter_(0), nnet_to_store_stats_(nnet),
    nnet_to_update_(nnet_to_update) {
  Init();
}

void NnetComputer::Init() {
  KALDI_ASSERT(computation_.indexes_cuda.size() == computation_.indexes.size() &&
 computation_.indexes_ranges_cuda.size() == computation_.indexes_ranges.size() &&
               "You must call NnetComputation::ComputeCudaIndexes() before "
               "executing the computation.");
  matrices_.resize(computation_.matrices.size());
  debug_ = (options_.debug || GetVerboseLevel() >= 5);
  if (debug_) {
    ComputationVariables variables;
    variables.Init(computation_);
    ComputeCommandAttributes(nnet_, computation_, variables,
                             &command_attributes_);
    std::string preamble;
    computation_.GetCommandStrings(nnet_, &preamble, &command_strings_);
    KALDI_LOG << preamble;
    computation_.GetSubmatrixStrings(nnet_, &submatrix_strings_);
  }
}

//static
BaseFloat NnetComputer::MatrixStddev(const CuMatrixBase<BaseFloat> &m) {
  if (m.NumRows() == 0)
    return 0.0;
  return std::sqrt(TraceMatMat(m, m, kTrans) / (m.NumRows() * m.NumCols()));
}

//static
BaseFloat NnetComputer::ParameterStddev(const Component &c) {
  const UpdatableComponent *uc = dynamic_cast<const UpdatableComponent*>(&c);
  KALDI_ASSERT(uc != NULL &&
               "Attempting to get parameter stddev of non-updatable component");
  return std::sqrt(uc->DotProduct(*uc) / uc->NumParameters());
}

void NnetComputer::DebugBeforeExecute(int32 command,
                                      CommandDebugInfo *info) {
  {
    const std::vector<int32> &matrices_written =
        command_attributes_[command].matrices_written;
    size_t size = matrices_written.size();
    info->matrices_written_stddevs.resize(size);
    for (size_t i = 0; i < size; i++) {
      int32 m = matrices_written[i];
      info->matrices_written_stddevs[i] = MatrixStddev(matrices_[m]);
    }
  }
  {
    const std::vector<int32> &submatrices_written =
        command_attributes_[command].submatrices_written;
    size_t size = submatrices_written.size();
    info->submatrices_written_stddevs.resize(size);
    for (size_t i = 0; i < size; i++) {
      int32 s = submatrices_written[i];
      if (!computation_.IsWholeMatrix(s)) {
        const CuSubMatrix<BaseFloat> submat(GetSubMatrix(s));
        info->submatrices_written_stddevs[i] = MatrixStddev(submat);
      }
    }
  }
  const NnetComputation::Command &c = computation_.commands[command];
  if (c.command_type == kBackprop) {
    const Component *component = nnet_.GetComponent(c.arg1);
    if (component->Properties() & kUpdatableComponent)
      info->components_parameter_stddev = ParameterStddev(*component);
  }
}


void NnetComputer::DebugAfterExecute(int32 command,
                                     const CommandDebugInfo &info,
                                     double command_exec_time) {
  std::ostringstream os;
  os << command_strings_[command] << "\t|\t";
  {
    const std::vector<int32> &matrices_written =
        command_attributes_[command].matrices_written;
    size_t size = matrices_written.size();
    KALDI_ASSERT(info.matrices_written_stddevs.size() == size);
    for (size_t i = 0; i < size; i++) {
      int32 m = matrices_written[i];
      BaseFloat old_stddev = info.matrices_written_stddevs[i],
          stddev = MatrixStddev(matrices_[m]);
      os << 'm' << m << ": " << old_stddev << "->" << stddev << " ";
    }
  }
  {
    const std::vector<int32> &submatrices_written =
        command_attributes_[command].submatrices_written;
    size_t size = submatrices_written.size();
    KALDI_ASSERT(info.submatrices_written_stddevs.size() == size);
    for (size_t i = 0; i < size; i++) {
      int32 s = submatrices_written[i];
      if (!computation_.IsWholeMatrix(s)) {
        const CuSubMatrix<BaseFloat> submat(GetSubMatrix(s));
        BaseFloat old_stddev = info.submatrices_written_stddevs[i],
            stddev = MatrixStddev(submat);
        os << submatrix_strings_[s] << ": " << old_stddev << "->"
           << stddev << " ";
      }
    }
  }
  const NnetComputation::Command &c = computation_.commands[command];
  if (c.command_type == kBackprop) {
    const Component *component = nnet_.GetComponent(c.arg1);
    if (component->Properties() & kUpdatableComponent) {
      const std::string &component_name = nnet_.GetComponentName(c.arg1);
      os << component_name << ": " << info.components_parameter_stddev
         << "->" << ParameterStddev(*component) << " ";
    }
  }
  os << "\t|\t time: " << command_exec_time << " secs";
  KALDI_LOG << os.str();
}


void NnetComputer::SaveMemo(int32 memo_index,
                            const Component &c, void *memo) {
  if (memo_index <= 0) {
    if (memo != NULL) {  // memo was returned but is not needed.
      c.DeleteMemo(memo);
    }
  } else {
    if (memos_.size() <= static_cast<size_t>(memo_index))
      memos_.resize(memo_index + 1, NULL);
    memos_[memo_index] = memo;
  }
}

void* NnetComputer::GetMemo(int32 memo_index) {
  if (memo_index == 0) {
    return NULL;
  } else {
    if (static_cast<size_t>(memo_index) >= memos_.size())
      KALDI_ERR << "Memo requested that was not generated.";
    void *ans = memos_[memo_index];
    memos_[memo_index] = NULL;
    return ans;
  }
}


NnetComputer::NnetComputer(const NnetComputer &other):
    options_(other.options_),
    computation_(other.computation_),
    nnet_(other.nnet_),
    program_counter_(other.program_counter_),
    pending_commands_(other.pending_commands_),
<<<<<<< HEAD
=======
    nnet_to_store_stats_(other.nnet_to_store_stats_),
>>>>>>> 1221510e
    nnet_to_update_(other.nnet_to_update_),
    debug_(other.debug_),
    command_attributes_(other.command_attributes_),
    submatrix_strings_(other.submatrix_strings_),
    command_strings_(other.command_strings_),
    matrices_(other.matrices_),
    memos_(other.memos_) {
  // Note: this is the same as the default copy constructor, except for the check below.
  if (!memos_.empty()) {
    KALDI_ERR << "You cannot use the copy constructor of NnetComputer if "
        "memos are used.";
  }
}

void NnetComputer::ExecuteCommand() {
  const NnetComputation::Command &c = computation_.commands[program_counter_];
  int32 m1, m2;
  try {
    switch (c.command_type) {
      case kAllocMatrix:
        m1 = computation_.submatrices[c.arg1].matrix_index;
        matrices_[m1].Resize(computation_.matrices[m1].num_rows,
                             computation_.matrices[m1].num_cols,
                             kUndefined,
                             computation_.matrices[m1].stride_type);
        break;
      case kDeallocMatrix:
        m1 = computation_.submatrices[c.arg1].matrix_index;
        matrices_[m1].Resize(0, 0);
        break;
      case kSwapMatrix:
        m1 = computation_.submatrices[c.arg1].matrix_index;
        m2 = computation_.submatrices[c.arg2].matrix_index;
        matrices_[m1].Swap(&(matrices_[m2]));
        break;
      case kSetConst: {
        CuSubMatrix<BaseFloat> s(GetSubMatrix(c.arg1));
        if (c.alpha == 0.0) s.SetZero();
        else s.Set(c.alpha);
        break;
      }
      case kPropagate: {
        const Component *component = nnet_.GetComponent(c.arg1);
        ComponentPrecomputedIndexes *indexes =
            computation_.component_precomputed_indexes[c.arg2].data;
        const CuSubMatrix<BaseFloat> input(GetSubMatrix(c.arg3));
        CuSubMatrix<BaseFloat> output(GetSubMatrix(c.arg4));
        void *memo = component->Propagate(indexes, input, &output);
        if (c.arg6) {  // need to store stats.
          KALDI_ASSERT(nnet_to_store_stats_ != NULL);
          Component *stats_component = nnet_to_store_stats_->GetComponent(c.arg1);
          bool was_in_place = (c.arg3 == c.arg4);
          // if propagate was in-place, provide empty matrix and not 'input', as
          // input is no longer valid.
          const CuSubMatrix<BaseFloat> maybe_input(
              GetSubMatrix(was_in_place ? 0 : c.arg3));
          stats_component->StoreStats(maybe_input, output, memo);
        }
        SaveMemo(c.arg5, *component, memo);
        break;
      }
      case kBackprop:
      case kBackpropNoModelUpdate:  {
        std::ostringstream debug_str;
        KALDI_ASSERT(nnet_to_update_ != NULL);
        debug_str << nnet_.GetComponentName(c.arg1);
        const Component *component = nnet_.GetComponent(c.arg1);
        KALDI_ASSERT(!(computation_.need_model_derivative && !nnet_to_update_));
        Component *upd_component = NULL;
        if (c.command_type == kBackprop) {  // this block sets 'upd_component'
          Nnet *nnet_to_update;
          if (component->Properties()&kUpdatableComponent) {
            nnet_to_update = (computation_.need_model_derivative ?
                              nnet_to_update_ : NULL);
          } else {
            // Some non-updatable components, such as CompositeComponent, store
            // stats in the backprop.  For other types of non-updatable
            // component, this arg won't matter.
            nnet_to_update = nnet_to_store_stats_;
          }
          if (nnet_to_update)
            upd_component = nnet_to_update->GetComponent(c.arg1);
        }
        ComponentPrecomputedIndexes *indexes =
            computation_.component_precomputed_indexes[c.arg2].data;
        const CuSubMatrix<BaseFloat> in_value(GetSubMatrix(c.arg3));
        const CuSubMatrix<BaseFloat> out_value(GetSubMatrix(c.arg4));
        const CuSubMatrix<BaseFloat> out_deriv(GetSubMatrix(c.arg5));
        CuSubMatrix<BaseFloat> in_deriv(GetSubMatrix(c.arg6));
        void *memo = GetMemo(c.arg7);
        component->Backprop(debug_str.str(), indexes,
                            in_value, out_value, out_deriv,
                            memo, upd_component,
                            c.arg6 == 0 ? NULL : &in_deriv);
        if (memo != NULL)
          component->DeleteMemo(memo);
        break;
      }
      case kMatrixCopy: {
        CuSubMatrix<BaseFloat> dest(GetSubMatrix(c.arg1));
        const CuSubMatrix<BaseFloat> src(GetSubMatrix(c.arg2));
        dest.CopyFromMat(src);
        if (c.alpha != 1.0)
          dest.Scale(c.alpha);  // note: in principle in future we could write a
                                // kernel which would do this in one operation.
        break;
      }
      case kMatrixAdd: {
        CuSubMatrix<BaseFloat> dest(GetSubMatrix(c.arg1));
        const CuSubMatrix<BaseFloat> src(GetSubMatrix(c.arg2));
        dest.AddMat(c.alpha, src);
        break;
      }
      case kAddRows: {
        CuSubMatrix<BaseFloat> dest(GetSubMatrix(c.arg1));
        const CuSubMatrix<BaseFloat> src(GetSubMatrix(c.arg2));
        const CuArray<int32> &indexes = computation_.indexes_cuda[c.arg3];
        dest.AddRows(c.alpha, src, indexes);
        break;
      }
      case kCopyRows: {
        CuSubMatrix<BaseFloat> dest(GetSubMatrix(c.arg1));
        const CuSubMatrix<BaseFloat> src(GetSubMatrix(c.arg2));
        const CuArray<int32> &indexes = computation_.indexes_cuda[c.arg3];
        BaseFloat alpha = c.alpha;
        if (alpha != 1.0) {            // for now we're faking the 'alpha' thing because the CopyRows
          if (alpha == 0.0) break;     // command doesn't take that argument.
          dest.Scale(1.0 / alpha);
          dest.CopyRows(src, indexes);
          dest.Scale(c.alpha);
        } else {
          dest.CopyRows(src, indexes);
        }
        break;
      }
      case kCopyRowsMulti: {
        CuSubMatrix<BaseFloat> dest(GetSubMatrix(c.arg1));
        CuArray<const BaseFloat*> pointers;
        GetPointers(c.arg2, dest.NumCols(), &pointers);
        BaseFloat alpha = c.alpha;
        if (alpha != 1.0) {            // for now we're faking the 'alpha' thing because the CopyRows
          if (alpha == 0.0) break;     // command doesn't take that argument.
          dest.Scale(1.0 / alpha);
          dest.CopyRows(pointers);
          dest.Scale(c.alpha);
        } else {
          dest.CopyRows(pointers);
        }
        break;
      }
      case kCopyToRowsMulti: {
        // If c.alpha is not 1.0, this command is not supported.
        KALDI_ASSERT(c.alpha == 1.0);
        CuSubMatrix<BaseFloat> src(GetSubMatrix(c.arg1));
        CuArray<BaseFloat*> pointers;
        GetPointers(c.arg2, src.NumCols(), &pointers);
        src.CopyToRows(pointers);
        break;
      }
      case kAddRowsMulti: {
        CuSubMatrix<BaseFloat> dest(GetSubMatrix(c.arg1));
        CuArray<const BaseFloat*> pointers;
        GetPointers(c.arg2, dest.NumCols(), &pointers);
        dest.AddRows(c.alpha, pointers);
        break;
      }
      case kAddToRowsMulti: {
        CuSubMatrix<BaseFloat> src(GetSubMatrix(c.arg1));
        CuArray<BaseFloat*> pointers;
        GetPointers(c.arg2, src.NumCols(), &pointers);
        src.AddToRows(c.alpha, pointers);
        break;
      }
      case kAddRowRanges: {
        CuSubMatrix<BaseFloat> dest(GetSubMatrix(c.arg1));
        const CuSubMatrix<BaseFloat> src(GetSubMatrix(c.arg2));
        const CuArray<Int32Pair> &pairs = computation_.indexes_ranges_cuda[c.arg3];
        BaseFloat alpha = c.alpha;
        if (alpha != 1.0) {            // for now we're faking the 'alpha' thing
                                       // because the AddRowRanges
          if (alpha == 0.0) break;     // command doesn't take that argument.
          dest.Scale(1.0 / alpha);
          dest.AddRowRanges(src, pairs);
          dest.Scale(c.alpha);
        } else {
          dest.AddRowRanges(src, pairs);
        }
        break;
      }
      case kCompressMatrix:
        // This does nothing if CUDA is not in use.
#if HAVE_CUDA == 1
        if (CuDevice::Instantiate().Enabled()) {
          if (compressed_matrices_.empty())
            compressed_matrices_.resize(matrices_.size(), NULL);
          int32 m = computation_.submatrices[c.arg1].matrix_index;
          KALDI_ASSERT(compressed_matrices_[m] == NULL &&
                       matrices_[m].NumRows() != 0);
          BaseFloat range = c.alpha;
          bool truncate = (c.arg3 != 0);
          compressed_matrices_[m] = NewCuCompressedMatrix(
              static_cast<CuCompressedMatrixType>(c.arg2),
              range, truncate);
          compressed_matrices_[m]->CopyFromMat(matrices_[m]);
          matrices_[m].Resize(0, 0);
        }
#endif
        break;
      case kDecompressMatrix:
#if HAVE_CUDA == 1
        if (CuDevice::Instantiate().Enabled()) {
          int32 m = computation_.submatrices[c.arg1].matrix_index;
          CuCompressedMatrixBase *compressed_matrix =
              compressed_matrices_[m];
          KALDI_ASSERT(compressed_matrix != NULL &&
                       matrices_[m].NumRows() == 0);
          matrices_[m].Resize(compressed_matrix->NumRows(),
                              compressed_matrix->NumCols(),
                              kUndefined,
                              computation_.matrices[m].stride_type);
          compressed_matrix->CopyToMat(&(matrices_[m]));
          delete compressed_matrix;
          compressed_matrices_[m] = NULL;
        }
#endif
        break;
      case kNoOperation: case kNoOperationPermanent: case kNoOperationMarker:
      case kNoOperationLabel:
        break;
      case kGotoLabel:
        KALDI_ASSERT(computation_.commands[c.arg1].command_type == kNoOperationLabel);
        program_counter_ = c.arg1;
        break;
      default:
        KALDI_ERR << "Invalid command in computation";
    }
  } catch (...) {
    if (!debug_) {
      std::string preamble;
      computation_.GetCommandStrings(nnet_, &preamble, &command_strings_);
      KALDI_WARN << "Printing some background info since error was detected";
      KALDI_LOG << preamble;
      for (int32 prev_c = 0; prev_c < program_counter_; prev_c++)
        KALDI_LOG << command_strings_[prev_c];
    }
    // the following will re-throw the error, but now we've printed more info
    // about what went wrong.
    KALDI_ERR << "Error running command " << command_strings_[program_counter_];
  }
}

CuSubMatrix<BaseFloat> NnetComputer::GetSubMatrix(int32 submatrix_index) {
  KALDI_PARANOID_ASSERT(static_cast<size_t>(submatrix_index) <
                        computation_.submatrices.size());
  const NnetComputation::SubMatrixInfo &info =
      computation_.submatrices[submatrix_index];
  const CuMatrix<BaseFloat> &mat = matrices_[info.matrix_index];
  return CuSubMatrix<BaseFloat>(
      mat, info.row_offset, info.num_rows, info.col_offset, info.num_cols);
}

void NnetComputer::GetPointers(int32 indexes_multi_index,
                               int32 num_cols,
                               CuArray<BaseFloat*> *pointers) {
  KALDI_ASSERT(static_cast<size_t>(indexes_multi_index)
               < computation_.indexes_multi.size());
  const std::vector<std::pair<int32,int32> > &pairs =
      computation_.indexes_multi[indexes_multi_index];
  int32 size = pairs.size();
  std::vector<BaseFloat*> vec(size);

  // the map "lookup" maps from submatrix index to the Data()
  // pointer of that submatrix, and the corresponding Stride().
  unordered_map<int32, std::pair<BaseFloat*, int32> > lookup;

  for (int32 i = 0; i < size; i++) {
    int32 submatrix_index = pairs[i].first, row = pairs[i].second;
    if (submatrix_index != -1) {
      unordered_map<int32, std::pair<BaseFloat*, int32> >::iterator
          iter = lookup.find(submatrix_index);
      if (iter == lookup.end()) {
        CuSubMatrix<BaseFloat> m = GetSubMatrix(submatrix_index);
        lookup[submatrix_index] = std::pair<BaseFloat*, int32>(m.Data(),
                                                               m.Stride());
        iter = lookup.find(submatrix_index);
      }
      BaseFloat *data = iter->second.first;
      int32 stride = iter->second.second;
      vec[i] = data + (row * stride);
    } else {
      // -1 is a marker that will be translated to NULL.
      vec[i] = NULL;
    }
  }
#ifdef KALDI_PARANOID
  for (int32 i = 0; i < size; i += 30 + RandInt(0, 9)) {
    // Do a pseudo-random spot check that the row-indexes are not out of range.
    int32 submatrix_index = pairs[i].first, row = pairs[i].second;
    CuSubMatrix<BaseFloat> m = GetSubMatrix(submatrix_index);
    KALDI_ASSERT(row >= 0 && row < m.NumRows() && num_cols == m.NumCols());
  }
#endif
  pointers->CopyFromVec(vec);
}

void NnetComputer::GetPointers(int32 indexes_multi_index,
                               int32 num_cols,
                               CuArray<const BaseFloat*> *pointers) {
  GetPointers(indexes_multi_index, num_cols,
              reinterpret_cast<CuArray<BaseFloat*>*>(pointers));
}

void NnetComputer::Run() {
  const std::vector<NnetComputation::Command> &c = computation_.commands;
  int32 num_commands = c.size();

  if (program_counter_ >= num_commands) {
    computation_.Print(std::cerr, nnet_);
    KALDI_ERR << "Running computation that has finished: program-counter="
              << program_counter_;
  }
  CheckNoPendingIo();

  CommandDebugInfo info;
  Timer timer;
  double total_elapsed_previous = 0.0;

  for (; program_counter_ < num_commands; program_counter_++) {
    if (c[program_counter_].command_type == kAcceptInput ||
        c[program_counter_].command_type == kProvideOutput) {
      // We have hit a part of the computation that requires user
      // interaction, e.g. the end of the forward or backward phase.
      break;
    }
    if (debug_)
      DebugBeforeExecute(program_counter_, &info);
    ExecuteCommand();
    if (debug_) {
      double total_elapsed_now = timer.Elapsed();
      DebugAfterExecute(program_counter_, info,
                        total_elapsed_now - total_elapsed_previous);
      total_elapsed_previous = total_elapsed_now;
    }
  }
}

void NnetComputer::AcceptInput(const std::string &node_name,
                               CuMatrix<BaseFloat> *input) {
  bool is_output = false;
  int32 matrix_index = GetIoMatrixIndex(node_name, is_output);

  const NnetComputation::MatrixInfo &matrix_info =
      computation_.matrices[matrix_index];
  if (input->NumRows() != matrix_info.num_rows) {
    KALDI_ERR << "Num-rows mismatch for input '" << node_name
              << "': " << matrix_info.num_rows
              <<  " in computation-request, " << input->NumRows()
              << " provided.";
  }
  if (input->NumCols() != matrix_info.num_cols) {
    KALDI_ERR << "Num-cols mismatch for input '" << node_name
              << "': " << matrix_info.num_cols
              <<  " in computation-request, " << input->NumCols()
              << " provided.";
  }
  if (matrix_info.stride_type == kDefaultStride ||
      input->Stride() == input->NumCols()) {
    matrices_[matrix_index].Swap(input);
  } else {
    matrices_[matrix_index].Resize(matrix_info.num_rows,
                                   matrix_info.num_cols,
                                   kUndefined, kStrideEqualNumCols);
    matrices_[matrix_index].CopyFromMat(*input);
    input->Resize(0, 0);
  }
}

const CuMatrixBase<BaseFloat> &NnetComputer::GetOutput(
    const std::string &node_name) {
  bool is_output = true;
  int32 matrix_index = GetIoMatrixIndex(node_name, is_output);
  KALDI_ASSERT(matrices_[matrix_index].NumRows() != 0);
  return matrices_[matrix_index];
}


void NnetComputer::GetOutputDestructive(const std::string &node_name,
                                        CuMatrix<BaseFloat> *output) {
  bool is_output = true;
  int32 matrix_index = GetIoMatrixIndex(node_name, is_output);
  KALDI_ASSERT(matrices_[matrix_index].NumRows() != 0);
  matrices_[matrix_index].Swap(output);
  matrices_[matrix_index].Resize(0, 0);
}


void NnetComputer::CheckNoPendingIo() {
  const std::vector<NnetComputation::Command> &c = computation_.commands;
  while (program_counter_ < static_cast<int32>(c.size()) &&
         (c[program_counter_].command_type == kAcceptInput ||
          c[program_counter_].command_type == kProvideOutput)) {
    pending_commands_.push_back(program_counter_);
    program_counter_++;
  }
  for (size_t i = 0; i < pending_commands_.size(); i++) {
    // the order here doesn't really matter; we go from back to front
    // as it's more efficient, not that efficiency really matters here.
    int32 command = pending_commands_[i];
    if (c[command].command_type == kAcceptInput) {
      // we can't ignore if we needed input from the user that hasn't been
      // provided.
      int32 node = c[command].arg2;
      KALDI_ERR << "Cannot run computation-- we did not get input for node '"
                << nnet_.GetNodeName(node) << "'";
    }
  }
  pending_commands_.clear();
}

int32 NnetComputer::GetIoMatrixIndex(const std::string &node_name, bool is_output) {
  const std::vector<NnetComputation::Command> &c = computation_.commands;
  int32 node_index = nnet_.GetNodeIndex(node_name);
  if (node_index == -1)
    KALDI_ERR << "No node named '" << node_name << "'in network.";
  // first make sure all the I/O commands that we immediately expect, are listed
  // in 'pending_commands_'.
  while (program_counter_ < static_cast<int32>(computation_.commands.size()) &&
         ((c[program_counter_].command_type == kAcceptInput ||
           c[program_counter_].command_type == kProvideOutput ||
           c[program_counter_].command_type == kNoOperationMarker))) {
    if (c[program_counter_].command_type != kNoOperationMarker)
      pending_commands_.push_back(program_counter_);
    program_counter_++;
  }
  for (size_t i = 0; i < pending_commands_.size(); i++) {
    int32 command = pending_commands_[i];
    bool this_command_is_output =
        (c[command].command_type == kProvideOutput);
    int32 this_submatrix_index = c[command].arg1,
        this_node_index = c[command].arg2;
    if (this_command_is_output == is_output && node_index == this_node_index) {
      if (!is_output) {
        pending_commands_.erase(pending_commands_.begin() + i);
        // don't erase the command for outputs, as that would prevent things
        // from being output twice, which is an unnecessary restriction.
      }
      if (!(computation_.IsWholeMatrix(this_submatrix_index)))
        KALDI_ERR << "Getting input or output that is not a whole matrix "
                  << "(probably some optimization code needs to be changed)";
      return computation_.submatrices[this_submatrix_index].matrix_index;
    }
  }
  // if you get the following error it will likely be a bug in the calling code,
  // or possibly due to giving the wrong egs.
  KALDI_ERR << "Could not "
            << (is_output ? "provide output " : "accept input ")
            << "for network node " << node_name
            << " (it is not expected at this point in the computation)";
  return 0;  // Suppress compiler warnings; this line will never be reached.
}


void NnetComputer::AcceptInputs(const Nnet &nnet,
                                const std::vector<NnetIo> &io_vec) {
  for (size_t i = 0; i < io_vec.size(); i++) {
    const NnetIo &io = io_vec[i];
    int32 node_index = nnet.GetNodeIndex(io.name);
    if (node_index == -1)
      KALDI_ERR << "No node named '" << io.name << "' in nnet.";
    if (nnet.IsInputNode(node_index)) {
      CuMatrix<BaseFloat> cu_input(io.features.NumRows(),
                                   io.features.NumCols(),
                                   kUndefined);
      cu_input.CopyFromGeneralMat(io.features);
      this->AcceptInput(io.name, &cu_input);
    }
  }
}

NnetComputer::~NnetComputer() {
  // Delete any pointers that are present in compressed_matrices_.  Actually
  // they should all already have been deallocated and set to NULL if the
  // compuation was run to completion; we do this in case someone ran
  // the forward propagation but not the backprop.
  for (size_t i = 0; i < compressed_matrices_.size(); i++)
    delete compressed_matrices_[i];
}

} // namespace nnet3
} // namespace kaldi<|MERGE_RESOLUTION|>--- conflicted
+++ resolved
@@ -192,10 +192,7 @@
     nnet_(other.nnet_),
     program_counter_(other.program_counter_),
     pending_commands_(other.pending_commands_),
-<<<<<<< HEAD
-=======
     nnet_to_store_stats_(other.nnet_to_store_stats_),
->>>>>>> 1221510e
     nnet_to_update_(other.nnet_to_update_),
     debug_(other.debug_),
     command_attributes_(other.command_attributes_),
