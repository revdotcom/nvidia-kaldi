// nnet3/nnet-descriptor.cc

// Copyright      2015  Johns Hopkins University (author: Daniel Povey)

// See ../../COPYING for clarification regarding multiple authors
//
// Licensed under the Apache License, Version 2.0 (the "License");
// you may not use this file except in compliance with the License.
// You may obtain a copy of the License at
//
//  http://www.apache.org/licenses/LICENSE-2.0
//
// THIS CODE IS PROVIDED *AS IS* BASIS, WITHOUT WARRANTIES OR CONDITIONS OF ANY
// KIND, EITHER EXPRESS OR IMPLIED, INCLUDING WITHOUT LIMITATION ANY IMPLIED
// WARRANTIES OR CONDITIONS OF TITLE, FITNESS FOR A PARTICULAR PURPOSE,
// MERCHANTABLITY OR NON-INFRINGEMENT.
// See the Apache 2 License for the specific language governing permissions and
// limitations under the License.

#include <iterator>
#include <sstream>
#include "nnet3/nnet-descriptor.h"
#include "nnet3/nnet-nnet.h"
#include "nnet3/nnet-computation-graph.h"

namespace kaldi {
namespace nnet3 {

static std::string ParsingContext(const std::string *token_ptr) {
  if (*token_ptr == "end of input")
    return "";
  std::string next_few_tokens = ", next part of line is: ";
  // in the next line, *token_ptr should never equal "" but it's to mitigate the
  // effect of bugs where we read past the end of the array.
  while (*token_ptr != "end of input" && *token_ptr != "" &&
         next_few_tokens.size() < 40) {
    next_few_tokens = (next_few_tokens + " ") + *token_ptr;
    token_ptr++;
  }
  if (*token_ptr != "end of input")
    next_few_tokens = next_few_tokens + " ...";
  return next_few_tokens;
}

static void ExpectToken(const std::string &token,
                        const std::string &what_we_are_parsing,
                        const std::string **next_token) {
  if (**next_token != token)
    KALDI_ERR << "Expected '" << token << "' while parsing "
              << what_we_are_parsing << ", got "
              << **next_token << ParsingContext(*next_token);
  else  // advance token pointer.
    (*next_token)++;
}

static int32 ReadIntegerToken(const std::string &what_we_are_parsing,
                              const std::string **next_token) {
  int32 ans;
  if (!ConvertStringToInteger(**next_token, &ans))
    KALDI_ERR << "Expected integer while parsing "
              << what_we_are_parsing << ", got '"
              << **next_token << "'" << ParsingContext(*next_token);
  (*next_token)++;  // advance token pointer.
  return ans;
}


void Descriptor::GetDependencies(
    const Index &index,
    std::vector<Cindex> *dependencies) const {
  dependencies->clear();
  std::vector<SumDescriptor*>::const_iterator sum_iter = parts_.begin(),
      sum_end = parts_.end();
  std::vector<Cindex> this_part;
  for (; sum_iter != sum_end; ++sum_iter)
    (*sum_iter)->GetDependencies(index, dependencies);
}

int32 SimpleForwardingDescriptor::Dim(const Nnet &nnet) const {
  return nnet.GetNode(src_node_).Dim(nnet);
}

BaseFloat SimpleForwardingDescriptor::GetScaleForNode(int32 node_index) const {
  if (node_index == src_node_) return scale_;
  else return std::numeric_limits<BaseFloat>::infinity();
}

Cindex SimpleForwardingDescriptor::MapToInput(const Index &index) const {
  return Cindex(src_node_, index);
}

ForwardingDescriptor *SimpleForwardingDescriptor::Copy() const {
  return new SimpleForwardingDescriptor(src_node_, scale_);
}

void SimpleForwardingDescriptor::GetNodeDependencies(
    std::vector<int32> *node_indexes) const {
  node_indexes->push_back(src_node_);
}

void SimpleForwardingDescriptor::WriteConfig(
    std::ostream &os,
    const std::vector<std::string> &node_names) const {
  KALDI_ASSERT(static_cast<size_t>(src_node_) < node_names.size());
  if (scale_ == 1.0) {
    os << node_names[src_node_];
  } else {
    os << "Scale(" << scale_ << ", " << node_names[src_node_] << ")";
  }
}

void OffsetForwardingDescriptor::GetNodeDependencies(
    std::vector<int32> *node_indexes) const {
  src_->GetNodeDependencies(node_indexes);
}

BaseFloat OffsetForwardingDescriptor::GetScaleForNode(int32 node_index) const {
  return src_->GetScaleForNode(node_index);
}


Cindex OffsetForwardingDescriptor::MapToInput(const Index &ind) const {
  Index ind_mod(ind);
  ind_mod += offset_;
  return src_->MapToInput(ind_mod);
}


ForwardingDescriptor *OffsetForwardingDescriptor::Copy() const {
  return new OffsetForwardingDescriptor(src_->Copy(), offset_);
}

void OffsetForwardingDescriptor::WriteConfig(
    std::ostream &os,
    const std::vector<std::string> &node_names) const {
  KALDI_ASSERT(offset_.n == 0);
  os << "Offset(";
  src_->WriteConfig(os, node_names);
  os << ", " << offset_.t;
  if (offset_.x != 0)
    os << ", " << offset_.x;
  os << ")";
}


void SwitchingForwardingDescriptor::GetNodeDependencies(
    std::vector<int32> *node_indexes) const {
  for (size_t i = 0; i < src_.size(); i++)
    src_[i]->GetNodeDependencies(node_indexes);
}

Cindex SwitchingForwardingDescriptor::MapToInput(const Index &ind) const {
  KALDI_ASSERT(!src_.empty());
  int32 size = src_.size(), mod = ind.t % size;
  // next line gets "mathematical" modulus, not broken "C" modulus.
  if (mod < 0) mod += size;
  return src_[mod]->MapToInput(ind);
}


ForwardingDescriptor *SwitchingForwardingDescriptor::Copy() const {
  std::vector<ForwardingDescriptor*> src_copy(src_.size());
  for (size_t i = 0; i < src_.size(); i++)
    src_copy[i] = src_[i]->Copy();
  return new SwitchingForwardingDescriptor(src_copy);
}


void SwitchingForwardingDescriptor::WriteConfig(
    std::ostream &os,
    const std::vector<std::string> &node_names) const {
  KALDI_ASSERT(!src_.empty());
  os << "Switch(";
  for (size_t i = 0; i < src_.size(); i++) {
    src_[i]->WriteConfig(os, node_names);
    if (i + 1 < src_.size())
      os << ", ";
  }
  os << ")";
}

void RoundingForwardingDescriptor::GetNodeDependencies(
    std::vector<int32> *node_indexes) const {
  src_->GetNodeDependencies(node_indexes);
}

BaseFloat RoundingForwardingDescriptor::GetScaleForNode(
    int32 node_index) const {
  return src_->GetScaleForNode(node_index);
}

Cindex RoundingForwardingDescriptor::MapToInput(const Index &ind) const {
  KALDI_ASSERT(t_modulus_ >= 1);
  Index ind_mod(ind);
  // unfortunately doing "mathematical" modulus is a bit painful in C.
  int32 mod = ind_mod.t % t_modulus_;
  if (mod < 0)
    mod += t_modulus_;
  ind_mod.t -= mod;
  return src_->MapToInput(ind_mod);
}

ForwardingDescriptor *RoundingForwardingDescriptor::Copy() const {
  return new RoundingForwardingDescriptor(src_->Copy(), t_modulus_);
}

void RoundingForwardingDescriptor::WriteConfig(
    std::ostream &os,
    const std::vector<std::string> &node_names) const {
  os << "Round(";
  src_->WriteConfig(os, node_names);
  os << ", " << t_modulus_ << ")";
}

void ReplaceIndexForwardingDescriptor::GetNodeDependencies(
    std::vector<int32> *node_indexes) const {
  src_->GetNodeDependencies(node_indexes);
}

BaseFloat ReplaceIndexForwardingDescriptor::GetScaleForNode(
    int32 node_index) const {
  return src_->GetScaleForNode(node_index);
}

Cindex ReplaceIndexForwardingDescriptor::MapToInput(const Index &ind) const {
  Index ind_mod(ind);
  switch (variable_name_) {
    case kT: ind_mod.t = value_; break;
    case kX: ind_mod.x = value_; break;
    default:  // kN or any other value is not allowed (doesn't make sense
      // to change the minibatch index in this way).
      KALDI_ERR << "Invalid variable name";
  }
  return src_->MapToInput(ind_mod);
}

ForwardingDescriptor *ReplaceIndexForwardingDescriptor::Copy() const {
  return new ReplaceIndexForwardingDescriptor(src_->Copy(),
                                              variable_name_, value_);

}

void ReplaceIndexForwardingDescriptor::WriteConfig(
    std::ostream &os,
    const std::vector<std::string> &node_names) const {
  os << "ReplaceIndex(";
  src_->WriteConfig(os, node_names);
  KALDI_ASSERT(variable_name_ == kT || variable_name_ == kX);
  os << ", " << (variable_name_ == kT  ? "t" : "x") << ", "
     << value_ << ")";
}

SumDescriptor *OptionalSumDescriptor::Copy() const {
  return new OptionalSumDescriptor(src_->Copy());
}

void OptionalSumDescriptor::GetDependencies(
    const Index &ind,
    std::vector<Cindex> *dependencies) const {
  src_->GetDependencies(ind, dependencies);
}

void OptionalSumDescriptor::WriteConfig(
    std::ostream &os,
    const std::vector<std::string> &node_names) const {
  os << "IfDefined(";
  src_->WriteConfig(os, node_names);
  os << ")";
}

int32 OptionalSumDescriptor::Dim(const Nnet &nnet) const {
  return src_->Dim(nnet);
}

BaseFloat OptionalSumDescriptor::GetScaleForNode(int32 node_index) const {
  BaseFloat ans = src_->GetScaleForNode(node_index);
  if (node_index < 0 && ans != 0.0) {
    // node_index < 0 means that the user is querying about the scale this
    // expression puts on the constant value.  If there is a nonzero scale
    // (i.e. a Const() expression) inside an IfDefined() expression, which
    // is what OptionalSumDescriptor handles, then it is an error: the user
    // is trying to code something that we do not currently support.
    KALDI_ERR << "Illegal combination of IfDefined() expression and "
        "Const() expression encountered.";
  }
  return ans;
}

void OptionalSumDescriptor::GetNodeDependencies(
    std::vector<int32> *node_indexes) const {
  src_->GetNodeDependencies(node_indexes);
}

SumDescriptor *SimpleSumDescriptor::Copy() const {
  return new SimpleSumDescriptor(src_->Copy());
}

void SimpleSumDescriptor::GetDependencies(const Index &ind,
                                          std::vector<Cindex> *dependencies) const {
  dependencies->push_back(src_->MapToInput(ind));
}

bool SimpleSumDescriptor::IsComputable(
    const Index &ind,
    const CindexSet &cindex_set,
    std::vector<Cindex> *used_inputs) const {
  Cindex c = src_->MapToInput(ind);
  bool src_present  = cindex_set(c);
  if (src_present && used_inputs != NULL)
    used_inputs->push_back(c);
  return src_present;
}

void SimpleSumDescriptor::WriteConfig(
    std::ostream &os,
    const std::vector<std::string> &node_names) const {
  src_->WriteConfig(os, node_names);
}

int32 SimpleSumDescriptor::Dim(const Nnet &nnet) const {
  return src_->Dim(nnet);
}

BaseFloat SimpleSumDescriptor::GetScaleForNode(int32 node_index) const {
  if (node_index >= 0) return src_->GetScaleForNode(node_index);
  else return 0.0;  // scale of constant term, which does not appear in
                    // ForwardingDescriptors, hence 0.0.
}

void SimpleSumDescriptor::GetNodeDependencies(
    std::vector<int32> *node_indexes) const {
  src_->GetNodeDependencies(node_indexes);
}

BaseFloat ConstantSumDescriptor::GetScaleForNode(int32 node_index) const {
  if (node_index < 0) return value_;
  else return std::numeric_limits<BaseFloat>::infinity();
}

void ConstantSumDescriptor::WriteConfig(
    std::ostream &os, const std::vector<std::string> &node_names) const {
  os << "Const(" << value_ << ", " << dim_ << ')';
}

SumDescriptor* ConstantSumDescriptor::Copy() const {
  return new ConstantSumDescriptor(value_, dim_);
}

ConstantSumDescriptor::ConstantSumDescriptor(BaseFloat value,
                                             int32 dim):
    value_(value), dim_(dim) {
  KALDI_ASSERT(dim > 0 && (value - value == 0.0));
}

void BinarySumDescriptor::GetDependencies(
    const Index &ind, std::vector<Cindex> *dependencies) const {
  src1_->GetDependencies(ind, dependencies);
  src2_->GetDependencies(ind, dependencies);
}

bool BinarySumDescriptor::IsComputable(
    const Index &ind,
    const CindexSet &cindex_set,
    std::vector<Cindex> *used_inputs) const {
  std::vector<Cindex> src1_inputs, src2_inputs;
  bool r = (used_inputs != NULL);
  bool src1_computable = src1_->IsComputable(ind, cindex_set,
                                             r ? &src1_inputs: NULL),
      src2_computable = src2_->IsComputable(ind, cindex_set,
                                            r ? &src2_inputs : NULL);
  if (op_ == kSumOperation) {
    if (src1_computable && src2_computable) {
      if (r) {
        used_inputs->insert(used_inputs->end(),
                            src1_inputs.begin(), src1_inputs.end());
        used_inputs->insert(used_inputs->end(),
                            src2_inputs.begin(), src2_inputs.end());
      }
      return true;
    } else {
      return false;
    }
  } else {
    KALDI_ASSERT(op_ == kFailoverOperation);
    if (src1_computable) {
      if (r)
        used_inputs->insert(used_inputs->end(),
                            src1_inputs.begin(), src1_inputs.end());
      return true;
    } else if (src2_computable) {
      if (r)
        used_inputs->insert(used_inputs->end(),
                            src2_inputs.begin(), src2_inputs.end());
      return true;
    } else {
      return false;
    }
  }
}

int32 BinarySumDescriptor::Dim(const Nnet &nnet) const {
  int32 dim1 = src1_->Dim(nnet), dim2 = src2_->Dim(nnet);
  if (dim1 != dim2)
    KALDI_ERR << "Neural net contains " << (op_ == kSumOperation ? "Sum" :
                                            "Failover")
              << " expression with inconsistent dimension: " << dim1
              << " vs. " << dim2;
  return dim1;
}

BaseFloat BinarySumDescriptor::GetScaleForNode(int32 node_index) const {
  BaseFloat ans1 = src1_->GetScaleForNode(node_index),
      ans2 = src2_->GetScaleForNode(node_index);
  bool ans1_valid = (ans1 - ans1 == 0),
      ans2_valid = (ans2 - ans2 == 0);  // Test for infinity.
  if (node_index < 0) {  // the query is about the constant offset, not for a
                         // specific node.
    KALDI_ASSERT(ans1_valid && ans2_valid);
    if (op_ == kSumOperation) {
      // For a sum operation, if there were more than one Const(..) expression,
      // they would logically add together (even though it would be redundant to
      // write such a thing).
      return ans1 + ans2;
    } else if (ans1 != ans2) {
      KALDI_ERR << "Illegal combination of Failover operation with Const() "
          "expression encountered in Descriptor (this is not supported).";
    }
  }
  if (ans1_valid && ans2_valid && ans1 != ans2) {
    // this would be a code error so don't print a very informative message.
    KALDI_ERR << "Inconsistent value for sum descriptor: for node "
              << node_index << ", it can have scales "
              << ans1 << " vs. " << ans2 << " (you have used unsupported "
      "combinations of descriptors).";
  }
  if (!ans2_valid) return ans1;
  else return ans2;
}

void BinarySumDescriptor::GetNodeDependencies(
    std::vector<int32> *node_indexes) const {
  src1_->GetNodeDependencies(node_indexes);
  src2_->GetNodeDependencies(node_indexes);
}

int32 BinarySumDescriptor::Modulus() const {
  return Lcm(src1_->Modulus(), src2_->Modulus());
}

SumDescriptor *BinarySumDescriptor::Copy() const {
  return new BinarySumDescriptor(op_, src1_->Copy(), src2_->Copy());
}

void BinarySumDescriptor::WriteConfig(
    std::ostream &os,
    const std::vector<std::string> &node_names) const {
  KALDI_ASSERT(op_ == kSumOperation || op_ == kFailoverOperation);
  if (op_ == kSumOperation) os << "Sum(";
  if (op_ == kFailoverOperation) os << "Failover(";
  src1_->WriteConfig(os, node_names);
  os << ", ";
  src2_->WriteConfig(os, node_names);
  os << ")";
}

int32 SwitchingForwardingDescriptor::Modulus() const {
  int32 ans = src_.size();;
  for (size_t i = 0; i < src_.size(); i++)
    ans = Lcm(ans, src_[i]->Modulus());
  return ans;
}

BaseFloat SwitchingForwardingDescriptor::GetScaleForNode(
    int32 node_index) const {
  BaseFloat inf = std::numeric_limits<BaseFloat>::infinity(),
      ans = inf;
  for (size_t i = 0; i < src_.size(); i++) {
    BaseFloat this_ans = src_[i]->GetScaleForNode(node_index);
    if (this_ans != inf) {
      if (ans != inf && ans != this_ans)
        KALDI_ERR << "Invalid Descriptor encountered: for node-index "
                  << node_index << ", got two different scales "
                  << this_ans << " vs. " << ans;
      ans = this_ans;
    }
  }
  return ans;
}


bool Descriptor::Parse(const std::vector<std::string> &node_names,
                       const std::string **next_token) {
  GeneralDescriptor *gen_desc;
  try {
    gen_desc = GeneralDescriptor::Parse(node_names,
                                        next_token);
  } catch (...) {
    return false;
  }
  if (**next_token != "end of input")
    KALDI_ERR << "Parsing Descriptor, expected end of input but got "
              << "'" <<  **next_token << "'";
  Descriptor *desc = gen_desc->ConvertToDescriptor();
  *this = *desc;
  delete desc;
  delete gen_desc;
  return true;
}

void Descriptor::WriteConfig(std::ostream &os,
                             const std::vector<std::string> &node_names) const {
  KALDI_ASSERT(parts_.size() > 0);
  if (parts_.size() == 1)
    parts_[0]->WriteConfig(os, node_names);
  else {
    os << "Append(";
    for (size_t i = 0; i < parts_.size(); i++) {
      parts_[i]->WriteConfig(os, node_names);
      if (i + 1 < parts_.size())
        os << ", ";
    }
    os << ")";
  }
}
void Descriptor::Destroy() {
  for (size_t i = 0; i < parts_.size(); i++)
    delete parts_[i];
  parts_.clear();
}

int32 Descriptor::Dim(const Nnet &nnet) const {
  int32 num_parts = parts_.size();
  int32 dim = 0;
  for (int32 part = 0; part < num_parts; part++)
    dim += parts_[part]->Dim(nnet);
  KALDI_ASSERT(dim > 0);
  return dim;
}


Descriptor& Descriptor::operator=(const Descriptor &other) {
  Destroy();
  for (size_t i = 0; i < other.parts_.size(); i++)
    parts_.push_back(other.parts_[i]->Copy());
  return *this;
}

int32 Descriptor::Modulus() const {
  int32 ans = 1;
  for (size_t i = 0; i < parts_.size(); i++)
    ans = Lcm(ans, parts_[i]->Modulus());
  return ans;
}


bool Descriptor::IsComputable(const Index &ind,
                              const CindexSet &cindex_set,
                              std::vector<Cindex> *input_terms) const {
  if (input_terms)
    input_terms->clear();
  for (size_t i = 0; i < parts_.size(); i++) {
    // if any of the parts is not computable, the whole is not computable.
    if (!parts_[i]->IsComputable(ind, cindex_set, input_terms)) {
      if (input_terms)
        input_terms->clear();
      return false;
    }
  }
  return true;
}

const SumDescriptor& Descriptor::Part(int32 n) const {
  KALDI_ASSERT(static_cast<size_t>(n) < parts_.size());
  return *(parts_[n]);
}

void Descriptor::GetNodeDependencies(std::vector<int32> *node_indexes) const {
  node_indexes->clear();
  for (size_t i = 0; i < parts_.size(); i++)
    parts_[i]->GetNodeDependencies(node_indexes);
}


// static
GeneralDescriptor* GeneralDescriptor::Parse(
    const std::vector<std::string> &node_names,
    const std::string **next_token) {

  DescriptorType t;
  if (**next_token == "Append") {
    t = kAppend;
  } else if (**next_token == "Sum") {
    t = kSum;
  } else if (**next_token == "Failover") {
    t = kFailover;
  } else if (**next_token == "IfDefined") {
    t = kIfDefined;
  } else if (**next_token == "Offset") {
    t = kOffset;
  } else if (**next_token == "Switch") {
    t = kSwitch;
  } else if (**next_token == "Scale") {
    t = kScale;
  } else if (**next_token == "Const") {
    t = kConst;
  } else if (**next_token == "Round") {
    t = kRound;
  } else if (**next_token == "ReplaceIndex") {
    t = kReplaceIndex;
  } else {
    // what we read wasn't a reserved name like Offset, etc.
    // We expect a node name in that case.
    for (size_t i = 0; i < node_names.size(); i++) {
      if (**next_token == node_names[i]) {
        GeneralDescriptor *ans = new GeneralDescriptor(kNodeName, i);
        (*next_token)++;
        return ans;
      }
    }
    KALDI_ERR << "Expected a Descriptor, got instead "
              << **next_token;
    t = kNodeName;  // suppress compiler warning.
  }
  (*next_token)++;
  ExpectToken("(", "Descriptor", next_token);
  GeneralDescriptor *ans = new GeneralDescriptor(t);
  switch (t) {
    case kAppend: case kSum: case kSwitch:
      ans->ParseAppendOrSumOrSwitch(node_names, next_token); break;
    case kFailover: ans->ParseFailover(node_names, next_token); break;
    case kIfDefined: ans->ParseIfDefined(node_names, next_token); break;
    case kOffset: ans->ParseOffset(node_names, next_token); break;
    case kRound: ans->ParseRound(node_names, next_token); break;
    case kReplaceIndex: ans->ParseReplaceIndex(node_names, next_token); break;
    case kScale: ans->ParseScale(node_names, next_token); break;
    case kConst: ans->ParseConst(node_names, next_token); break;
    default:
      KALDI_ERR << "Code error";
  }
  return ans;
}

void GeneralDescriptor::ParseAppendOrSumOrSwitch(
    const std::vector<std::string> &node_names,
    const std::string **next_token) {
  descriptors_.push_back(Parse(node_names, next_token));
  while (true) {
    if (**next_token == ")") {
      (*next_token)++;
      return;
    } else if (**next_token == ",") {
      (*next_token)++;
      descriptors_.push_back(Parse(node_names, next_token));
    } else {
      KALDI_ERR << "Expected ',' or ')', got "
                << **next_token;
    }
  }
}

void GeneralDescriptor::ParseIfDefined(
    const std::vector<std::string> &node_names,
    const std::string **next_token) {
  descriptors_.push_back(Parse(node_names, next_token));
  ExpectToken(")", "IfDefined", next_token);
}

void GeneralDescriptor::ParseFailover(
    const std::vector<std::string> &node_names,
    const std::string **next_token) {
  descriptors_.push_back(Parse(node_names, next_token));
  ExpectToken(",", "Failover", next_token);
  descriptors_.push_back(Parse(node_names, next_token));
  ExpectToken(")", "Failover", next_token);
}

void GeneralDescriptor::ParseScale(
    const std::vector<std::string> &node_names,
    const std::string **next_token) {
  if (!ConvertStringToReal(**next_token, &alpha_)) {
    KALDI_ERR << "Parsing Scale() in descriptor: expected floating-point scale"
        ", got: " << **next_token;
  }
  (*next_token)++;  // Consume the float.
  ExpectToken(",", "Scale", next_token);
  descriptors_.push_back(Parse(node_names, next_token));
  ExpectToken(")", "Scale", next_token);
}

void GeneralDescriptor::ParseConst(
    const std::vector<std::string> &node_names,
    const std::string **next_token) {
  if (!ConvertStringToReal(**next_token, &alpha_)) {
    KALDI_ERR << "Parsing Const() in descriptor: expected floating-point value"
        ", got: " << **next_token;
  }
  (*next_token)++;  // Consume the float.
  ExpectToken(",", "Const", next_token);
  if (!ConvertStringToInteger(**next_token, &value1_) ||
      value1_ <= 0) {
    KALDI_ERR << "Parsing Const() in descriptor: expected nonnegative integer, "
        "got: " << **next_token;
  }
  (*next_token)++;  // Consume the int.
  ExpectToken(")", "Const", next_token);
}



void GeneralDescriptor::ParseOffset(
    const std::vector<std::string> &node_names,
    const std::string **next_token) {
  descriptors_.push_back(Parse(node_names, next_token));
  ExpectToken(",", "Offset", next_token);
  value1_ = ReadIntegerToken("Offset", next_token);
  if (**next_token == ",") {
    (*next_token)++;
    value2_ = ReadIntegerToken("Offset", next_token);
  } else {
    value2_ = 0;
  }
  ExpectToken(")", "Offset", next_token);
}


void GeneralDescriptor::ParseRound(
    const std::vector<std::string> &node_names,
    const std::string **next_token) {
  descriptors_.push_back(Parse(node_names, next_token));
  ExpectToken(",", "Round", next_token);
  value1_ = ReadIntegerToken("Round", next_token);
  ExpectToken(")", "Round", next_token);
}


void GeneralDescriptor::ParseReplaceIndex(
    const std::vector<std::string> &node_names,
    const std::string **next_token) {
  descriptors_.push_back(Parse(node_names, next_token));
  ExpectToken(",", "ReplaceIndex", next_token);
  if (**next_token == "t") {
    value1_ = int32(ReplaceIndexForwardingDescriptor::kT);
    (*next_token)++;
  } else if (**next_token == "x") {
    value1_ = int32(ReplaceIndexForwardingDescriptor::kX);
    (*next_token)++;
  } else {
    KALDI_ERR << "Expected 't' or 'x', got " << **next_token;
  }
  ExpectToken(",", "ReplaceIndex", next_token);
  value2_ = ReadIntegerToken("Replace", next_token);
  ExpectToken(")", "ReplaceIndex", next_token);
}


int32 GeneralDescriptor::NumAppendTerms() const {
  int32 ans = 0;
  switch (descriptor_type_) {
    case kNodeName: ans = 1; break;
    case kConst: ans = 1; break;
    case kAppend: {
      for (size_t i = 0; i < descriptors_.size(); i++)
        ans += descriptors_[i]->NumAppendTerms();
      break;
    }
    default:
      KALDI_ASSERT(descriptors_.size() > 0);
      ans = descriptors_[0]->NumAppendTerms();
      for (size_t i = 1; i < descriptors_.size(); i++)
        KALDI_ASSERT(descriptors_[i]->NumAppendTerms() == ans);
  }
  return ans;
}

GeneralDescriptor* GeneralDescriptor::GetAppendTerm(int32 term) const {
  switch (descriptor_type_) {
    case kNodeName:
      KALDI_ASSERT(term == 0);
      return new GeneralDescriptor(kNodeName, value1_);
    case kAppend: {
      int32 cur_term = term;
      for (size_t i = 0; i < descriptors_.size(); i++) {
        int32 this_num_terms = descriptors_[i]->NumAppendTerms();
        if (cur_term < this_num_terms)
          return descriptors_[i]->GetAppendTerm(cur_term);
        else
          cur_term -= this_num_terms;
      }
      KALDI_ERR << "Code error, getting append term.";
      return NULL; // avoid compiler warning
    }
    default: {
      GeneralDescriptor *ans = new GeneralDescriptor(descriptor_type_,
                                                     value1_, value2_,
                                                     alpha_);
      ans->descriptors_.resize(descriptors_.size());
      for (size_t i = 0; i < descriptors_.size(); i++)
        ans->descriptors_[i] = descriptors_[i]->GetAppendTerm(term);
      return ans;
    }
  }
}


// this is only called at the top level.
GeneralDescriptor* GeneralDescriptor::NormalizeAppend() const {
  int32 num_terms = NumAppendTerms();
  KALDI_ASSERT(num_terms > 0);
  if (num_terms == 1) {
    return GetAppendTerm(0);
  } else {
    GeneralDescriptor *ans = new GeneralDescriptor(kAppend);
    ans->descriptors_.resize(num_terms);
    for (size_t i = 0; i < num_terms; i++) {
      ans->descriptors_[i] = GetAppendTerm(i);
    }
    return ans;
  }
}


// static
bool GeneralDescriptor::Normalize(GeneralDescriptor *desc) {
  bool changed = false;
  switch (desc->descriptor_type_) {
    case kOffset: {  // this block combines Offset(Offset(x, ..), ..).
      KALDI_ASSERT(desc->descriptors_.size() == 1);
      GeneralDescriptor *child = desc->descriptors_[0];
      if (child->descriptor_type_ == kOffset) {
        KALDI_ASSERT(child->descriptors_.size() == 1);
        GeneralDescriptor *grandchild = child->descriptors_[0];
        desc->value1_ += child->value1_;
        desc->value2_ += child->value2_;
        child->descriptors_.clear();  // avoid delete in destructor.
        delete child;
        desc->descriptors_[0] = grandchild;
        changed = true;
      } else if (desc->value1_ == 0 && desc->value2_ == 0) {
        // remove redundant Offset expression like Offset(x, 0).
        desc->descriptors_.swap(child->descriptors_);
        desc->descriptor_type_ = child->descriptor_type_;
        desc->value1_ = child->value1_;
        desc->value2_ = child->value2_;
        desc->alpha_ = child->alpha_;
        child->descriptors_.clear();  // avoid delete in destructor.
        delete child;
        changed = true;
        break;  // break from the switch ('desc' is no longer of type
        // kOffset)', so we don't want to carry through.
      }
    }
    // ... and continue through to the next case statement.
    case kSwitch: case kRound: case kReplaceIndex: { // ..and kOffset:
      KALDI_ASSERT(desc->descriptors_.size() >= 1);
      GeneralDescriptor *child = desc->descriptors_[0];
      // If child->descriptor_type_ == kAppend, it would be code error since we
      // already did NormalizeAppend().
      KALDI_ASSERT(child->descriptor_type_ != kAppend);
      if (child->descriptor_type_ == kSum ||
          child->descriptor_type_ == kFailover ||
          child->descriptor_type_ == kIfDefined) {
        if (desc->descriptors_.size() > 1) {
          KALDI_ASSERT(desc->descriptor_type_ == kSwitch);
          KALDI_ERR << "Sum(), Failover() or IfDefined() expression inside Switch(), "
                    << "we can't currently normalize this.";
        }
        // this is a forbidden case of a sum descriptor inside a forwarding
        // descriptor.  we need to rearrange.  E.g. Offset(Sum(x, y), 1) becomes
        // Sum(Offset(x, 1), Offset(y, 1)).
        for (size_t i = 0; i < child->descriptors_.size(); i++) {
          GeneralDescriptor *grandchild = child->descriptors_[i];
          GeneralDescriptor *modified_grandchild =
              new GeneralDescriptor(desc->descriptor_type_,
                                    desc->value1_,
                                    desc->value2_,
                                    desc->alpha_);
          // modified_grandchild takes ownership of grandchild.
          modified_grandchild->descriptors_.push_back(grandchild);
          child->descriptors_[i] = modified_grandchild;
        }
        // copy all members from child to desc.
        desc->descriptor_type_ = child->descriptor_type_;
        desc->value1_ = child->value1_;
        desc->value2_ = child->value2_;
        desc->descriptors_.swap(child->descriptors_);
        child->descriptors_.clear();  // avoid delete in destructor of 'child'
        delete child;
        changed = true;
      }
      break;
    }
    case kSum: {
      KALDI_ASSERT(!desc->descriptors_.empty());
      if (desc->descriptors_.size() == 1) {
        // convert Sum(x) to just x.
        GeneralDescriptor *child = desc->descriptors_[0];
        desc->descriptor_type_ = child->descriptor_type_;
        desc->descriptors_.swap(child->descriptors_);
        desc->value1_ = child->value1_;
        desc->value2_ = child->value2_;
        desc->alpha_ = child->alpha_;
        child->descriptors_.clear();  // avoid delete in destructor.
        delete child;
        changed = true;
      } else if (desc->descriptors_.size() > 2) {
        // convert Sum(a, b, c, ...) to Sum(a, Sum(b, c, ...)).
        GeneralDescriptor *new_child = new GeneralDescriptor(kSum);
        // assign b, c, .. to the descriptors of new_child.
        new_child->descriptors_.insert(new_child->descriptors_.begin(),
                                       desc->descriptors_.begin() + 1,
                                       desc->descriptors_.end());
        desc->descriptors_.erase(desc->descriptors_.begin() + 1,
                                   desc->descriptors_.end());
        desc->descriptors_.push_back(new_child);
        changed = true;
      }
      break;
    }
    case kScale: {
      KALDI_ASSERT(desc->descriptors_.size() == 1);
      GeneralDescriptor *child = desc->descriptors_[0];
      if (child->descriptor_type_ == kOffset ||
          child->descriptor_type_ == kReplaceIndex ||
          child->descriptor_type_ == kRound) {
        // push the Scale() inside those expressions.
        std::swap(desc->descriptor_type_, child->descriptor_type_);
        std::swap(desc->alpha_, child->alpha_);
        std::swap(desc->value1_, child->value1_);
        std::swap(desc->value2_, child->value2_);
        changed = true;
<<<<<<< HEAD
=======
      } else if (child->descriptor_type_ == kSum) {
        // Push the Scale() inside the sum expression.
        desc->descriptors_.clear();
        for (size_t i = 0; i < child->descriptors_.size(); i++) {
          GeneralDescriptor *new_child =
              new GeneralDescriptor(kScale, -1, -1, desc->alpha_);
          new_child->descriptors_.push_back(child->descriptors_[i]);
          desc->descriptors_.push_back(new_child);
        }
        desc->descriptor_type_ = kSum;
        desc->alpha_ = 0.0;
        child->descriptors_.clear();  // prevent them being freed.
        delete child;
        changed = true;
      } else if (child->descriptor_type_ == kScale) {
        // Combine the 'scale' expressions.
        KALDI_ASSERT(child->descriptors_.size() == 1);
        GeneralDescriptor *grandchild = child->descriptors_[0];
        desc->alpha_ *= child->alpha_;
        desc->descriptors_[0] = grandchild;
        child->descriptors_.clear();  // prevent them being freed.
        delete child;
        changed = true;
>>>>>>> 1221510e
      } else if (child->descriptor_type_ != kNodeName) {
        KALDI_ERR << "Unhandled case encountered when normalizing Descriptor; "
            "you can work around this by pushing Scale() inside "
            "other expressions.";
      }
      break;
    }
    default: { } // empty statement
  }
  // ... and recurse.
  for (size_t i = 0; i < desc->descriptors_.size(); i++)
    changed = changed || Normalize(desc->descriptors_[i]);
  return changed;
}

GeneralDescriptor* GeneralDescriptor::GetNormalizedDescriptor() const {
  GeneralDescriptor *ans = NormalizeAppend();
  while (Normalize(ans));  // keep normalizing as long as it changes.
  return ans;
}

void GeneralDescriptor::Print(const std::vector<std::string> &node_names,
                              std::ostream &os) {
  switch (descriptor_type_) {
    // first handle all the expressions of the form "Operator(<desc1>, ... <descN>)".
    case kAppend: os << "Append("; break;
    case kSum: os << "Sum("; break;
    case kFailover: os << "Failover("; break;
    case kIfDefined: os << "IfDefined("; break;
    case kSwitch: os << "Switch("; break;
    // Scale() ends in a descriptor, so we also break and let the generic code
    // handle that.
    case kScale: os << "Scale(" << alpha_ << ", "; break;
      // now handle the exceptions.
    case kOffset: case kRound: {
      os << "Offset(";
      KALDI_ASSERT(descriptors_.size() == 1);
      descriptors_[0]->Print(node_names, os);
      os << ", " << value1_;
      if (descriptor_type_ == kOffset && value2_ != 0) os << ", " << value2_;
      os << ")";
      return;
    }
    case kReplaceIndex: {
      os << "ReplaceIndex(";
      KALDI_ASSERT(descriptors_.size() == 1);
      descriptors_[0]->Print(node_names, os);
      KALDI_ASSERT(value1_ == int32(ReplaceIndexForwardingDescriptor::kT) ||
                   value1_ == int32(ReplaceIndexForwardingDescriptor::kX));
      if (value1_ == int32(ReplaceIndexForwardingDescriptor::kT)) {
        os << ", t, ";
      } else {
        os << ", x, ";
      }
      os << value2_ << ")";
      return;
    }
    case kNodeName: {
      KALDI_ASSERT(static_cast<size_t>(value1_) < node_names.size());
      os << node_names[value1_];
      return;
    }
    case kConst: {
      os << "Const(" << alpha_ << ", " << value1_ << ")";
      return;
    }
  }
  for (size_t i = 0; i < descriptors_.size(); i++) {
    if (i > 0) os << ", ";
    descriptors_[i]->Print(node_names, os);
  }
  os << ")";
}


Descriptor* GeneralDescriptor::ConvertToDescriptor() {
  GeneralDescriptor *normalized = GetNormalizedDescriptor();
  std::vector<SumDescriptor*> sum_descriptors;
  if (normalized->descriptor_type_ == kAppend) {
    for (size_t i = 0; i < normalized->descriptors_.size(); i++)
      sum_descriptors.push_back(
          normalized->descriptors_[i]->ConvertToSumDescriptor());
  } else {
    sum_descriptors.push_back(normalized->ConvertToSumDescriptor());
  }
  Descriptor *ans = new Descriptor(sum_descriptors);
  delete normalized;
  return ans;
}

SumDescriptor *GeneralDescriptor::ConvertToSumDescriptor() const {
  KALDI_ASSERT(descriptor_type_ != kAppend &&
               "Badly normalized descriptor");
  switch (descriptor_type_) {
    case kAppend:
      KALDI_ERR << "Badly normalized descriptor";
    case kSum: case kFailover: {
      KALDI_ASSERT(descriptors_.size() == 2 && "Bad descriptor");
      return new BinarySumDescriptor(
          descriptor_type_ == kSum ?
          BinarySumDescriptor::kSumOperation :
          BinarySumDescriptor::kFailoverOperation,
          descriptors_[0]->ConvertToSumDescriptor(),
          descriptors_[1]->ConvertToSumDescriptor());
    }
    case kIfDefined: {
      KALDI_ASSERT(descriptors_.size() == 1 && "Bad descriptor");
      return new OptionalSumDescriptor(
          descriptors_[0]->ConvertToSumDescriptor());
    }
    case kConst: {
      KALDI_ASSERT(descriptors_.empty() && value1_ > 0);
      return new ConstantSumDescriptor(alpha_, value1_);
    }
    default: {
      return new SimpleSumDescriptor(this->ConvertToForwardingDescriptor());
    }
  }
}


ForwardingDescriptor *GeneralDescriptor::ConvertToForwardingDescriptor() const {
  switch (this->descriptor_type_) {
    case kNodeName: return new SimpleForwardingDescriptor(value1_);
    case kOffset: {
      KALDI_ASSERT(descriptors_.size() == 1 && "bad descriptor");
      return new OffsetForwardingDescriptor(
          descriptors_[0]->ConvertToForwardingDescriptor(),
          Index(0, value1_, value2_));
    }
    case kSwitch: {
      std::vector<ForwardingDescriptor*> descriptors;
      for (size_t i = 0; i < descriptors_.size(); i++)
        descriptors.push_back(descriptors_[i]->ConvertToForwardingDescriptor());
      return new SwitchingForwardingDescriptor(descriptors);
    }
    case kRound: {
      KALDI_ASSERT(descriptors_.size() == 1 && "bad descriptor");
      return new RoundingForwardingDescriptor(
          descriptors_[0]->ConvertToForwardingDescriptor(),
          value1_);
    }
    case kReplaceIndex: {
      KALDI_ASSERT(descriptors_.size() == 1 && "bad descriptor");
      KALDI_ASSERT(value1_ == int32(ReplaceIndexForwardingDescriptor::kT) ||
                   value1_ == int32(ReplaceIndexForwardingDescriptor::kX));
      return new ReplaceIndexForwardingDescriptor(
          descriptors_[0]->ConvertToForwardingDescriptor(),
          value1_ == int32(ReplaceIndexForwardingDescriptor::kT) ?
          ReplaceIndexForwardingDescriptor::kT :
          ReplaceIndexForwardingDescriptor::kX,
          value2_);
    }
    case kScale: {
      if (!(descriptors_.size() == 1 &&
            descriptors_[0]->descriptor_type_ == kNodeName)) {
        KALDI_ERR << "Invalid combination of Scale() expression and other "
            "expressions encountered in descriptor.";
      }
      return new SimpleForwardingDescriptor(descriptors_[0]->value1_,
                                            alpha_);
    }
    case kConst: {
      KALDI_ERR << "Error in Descriptor: Const() "
          "appeared too deep in the expression.";
    }
    default:
      KALDI_ERR << "Invalid descriptor type (failure in normalization?)";
      return NULL;
  }
}


} // namespace nnet3
} // namespace kaldi<|MERGE_RESOLUTION|>--- conflicted
+++ resolved
@@ -928,8 +928,6 @@
         std::swap(desc->value1_, child->value1_);
         std::swap(desc->value2_, child->value2_);
         changed = true;
-<<<<<<< HEAD
-=======
       } else if (child->descriptor_type_ == kSum) {
         // Push the Scale() inside the sum expression.
         desc->descriptors_.clear();
@@ -953,7 +951,6 @@
         child->descriptors_.clear();  // prevent them being freed.
         delete child;
         changed = true;
->>>>>>> 1221510e
       } else if (child->descriptor_type_ != kNodeName) {
         KALDI_ERR << "Unhandled case encountered when normalizing Descriptor; "
             "you can work around this by pushing Scale() inside "
