--- conflicted
+++ resolved
@@ -884,8 +884,6 @@
   std::string component_name_pattern_;
 };
 
-<<<<<<< HEAD
-=======
 /*
   Does an update that moves M closer to being a (matrix with orthonormal rows)
   times 'scale'.  Note: this will diverge if we start off with singular values
@@ -1081,7 +1079,6 @@
 }
 
 
->>>>>>> 1221510e
 
 // This code has been broken out of ReadEditConfig as it's quite long.
 // It implements the internals of the edit directive 'reduce-rank'.
