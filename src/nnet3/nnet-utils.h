// nnet3/nnet-utils.h

// Copyright   2015  Johns Hopkins University (author: Daniel Povey)
//             2016  Daniel Galvez
// See ../../COPYING for clarification regarding multiple authors
//
// Licensed under the Apache License, Version 2.0 (the "License");
// you may not use this file except in compliance with the License.
// You may obtain a copy of the License at
//
//  http://www.apache.org/licenses/LICENSE-2.0
//
// THIS CODE IS PROVIDED *AS IS* BASIS, WITHOUT WARRANTIES OR CONDITIONS OF ANY
// KIND, EITHER EXPRESS OR IMPLIED, INCLUDING WITHOUT LIMITATION ANY IMPLIED
// WARRANTIES OR CONDITIONS OF TITLE, FITNESS FOR A PARTICULAR PURPOSE,
// MERCHANTABLITY OR NON-INFRINGEMENT.
// See the Apache 2 License for the specific language governing permissions and
// limitations under the License.

#ifndef KALDI_NNET3_NNET_UTILS_H_
#define KALDI_NNET3_NNET_UTILS_H_

#include "base/kaldi-common.h"
#include "util/kaldi-io.h"
#include "matrix/matrix-lib.h"
#include "nnet3/nnet-common.h"
#include "nnet3/nnet-component-itf.h"
#include "nnet3/nnet-descriptor.h"
#include "nnet3/nnet-computation.h"
#include "nnet3/nnet-example.h"

namespace kaldi {
namespace nnet3 {


/// \file nnet3/nnet-utils.h
/// This file contains some miscellaneous functions dealing with class Nnet.

/// Given an nnet and a computation request, this function works out which
/// requested outputs in the computation request are computable; it outputs this
/// information as a vector "is_computable" indexed by the same indexes as
/// request.outputs.
/// It does this by executing some of the early stages of compilation.
void EvaluateComputationRequest(
    const Nnet &nnet,
    const ComputationRequest &request,
    std::vector<std::vector<bool> > *is_computable);


/// returns the number of output nodes of this nnet.
int32 NumOutputNodes(const Nnet &nnet);

/// returns the number of input nodes of this nnet.
int32 NumInputNodes(const Nnet &nnet);

/// Calls PerturbParams (with the given stddev) on all updatable components of
/// the nnet.
void PerturbParams(BaseFloat stddev,
                   Nnet *nnet);


/// Returns dot product between two networks of the same structure (calls the
/// DotProduct functions of the Updatable components and sums up the return
/// values).
BaseFloat DotProduct(const Nnet &nnet1,
                     const Nnet &nnet2);

/// Returns dot products between two networks of the same structure (calls the
/// DotProduct functions of the Updatable components and fill in the output
/// vector).
void ComponentDotProducts(const Nnet &nnet1,
                          const Nnet &nnet2,
                          VectorBase<BaseFloat> *dot_prod);

/// This function is for printing, to a string, a vector with one element per
/// updatable component of the nnet (e.g. the output of ComponentDotProducts),
/// in a human readable way, as [ component-name1:number1
/// component-name2:number2 ... ].
std::string PrintVectorPerUpdatableComponent(const Nnet &nnet,
                                             const VectorBase<BaseFloat> &vec);

/// This function returns true if the nnet has the following properties:
///  It has an output called "output" (other outputs are allowed but may be
///  ignored).
///  It has an input called "input", and possibly an extra input called
///    "ivector", but no other inputs.
///  There are probably some other properties that we really ought to
///  be checking, and we may add more later on.
bool IsSimpleNnet(const Nnet &nnet);

/// Zeroes the component stats in all nonlinear components in the nnet.
void ZeroComponentStats(Nnet *nnet);


/// ComputeSimpleNnetContext computes the left-context and right-context of a nnet.
/// The nnet must satisfy IsSimpleNnet(nnet).
///
/// It does this by constructing a ComputationRequest with a certain number of inputs
/// available, outputs can be computed..  It does the same after shifting the time
/// index of the output to all values 0, 1, ... n-1, where n is the output
/// of nnet.Modulus().   Then it returns the largest left context and the largest
/// right context that it infers from any of these computation requests.
void ComputeSimpleNnetContext(const Nnet &nnet,
                              int32 *left_context,
                              int32 *right_context);


/// Sets the underlying learning rate for all the components in the nnet to this
/// value.  this will get multiplied by the individual learning-rate-factors to
/// produce the actual learning rates.
void SetLearningRate(BaseFloat learning_rate,
                     Nnet *nnet);

/// Scales the nnet parameters and stats by this scale.
void ScaleNnet(BaseFloat scale, Nnet *nnet);

/// Sets nnet as gradient by Setting is_gradient_ to true and
/// learning_rate_ to 1 for each UpdatableComponent in nnet
void SetNnetAsGradient(Nnet *nnet);

/// Does *dest += alpha * src (affects nnet parameters and
/// stored stats).
void AddNnet(const Nnet &src, BaseFloat alpha, Nnet *dest);

/// Does *dest += alpha * src for updatable components (affects nnet parameters),
/// and *dest += scale * src for other components (affects stored stats).
/// Here, alphas is a vector of size equal to the number of updatable components
void AddNnetComponents(const Nnet &src, const Vector<BaseFloat> &alphas,
                       BaseFloat scale, Nnet *dest);

/// Returns true if 'nnet' has some kind of recurrency.
bool NnetIsRecurrent(const Nnet &nnet);

/// Returns the total of the number of parameters in the updatable components of
/// the nnet.
int32 NumParameters(const Nnet &src);

/// Copies the nnet parameters to *params, whose dimension must
/// be equal to NumParameters(src).
void VectorizeNnet(const Nnet &src,
                   VectorBase<BaseFloat> *params);


/// Copies the parameters from params to *dest.  the dimension of params must
/// be equal to NumParameters(*dest).
void UnVectorizeNnet(const VectorBase<BaseFloat> &params,
                     Nnet *dest);

/// Returns the number of updatable components in the nnet.
int32 NumUpdatableComponents(const Nnet &dest);

/// Controls if natural gradient will be updated
void FreezeNaturalGradient(bool freeze, Nnet *nnet);

/// Convert all components of type RepeatedAffineComponent or
/// NaturalGradientRepeatedAffineComponent to BlockAffineComponent in nnet.
void ConvertRepeatedToBlockAffine(Nnet *nnet);

/// This function returns various info about the neural net.
/// If the nnet satisfied IsSimpleNnet(nnet), the info includes "left-context=5\nright-context=3\n...".  The info includes
/// the output of nnet.Info().
/// This is modeled after the info that AmNnetSimple returns in its
/// Info() function (we need this in the CTC code).
std::string NnetInfo(const Nnet &nnet);

/// This function sets the dropout proportion in all dropout components to
/// dropout_proportion value.
void SetDropoutProportion(BaseFloat dropout_proportion, Nnet *nnet);


/// Returns true if nnet has at least one component of type BatchNormComponent.
bool HasBatchnorm(const Nnet &nnet);

/// This function affects only components of type BatchNormComponent.
/// It sets "test mode" on such components (if you call it with test_mode =
/// true, otherwise it would set normal mode, but this wouldn't be needed
/// often).  "test mode" means that instead of using statistics from the batch,
/// it does a deterministic normalization based on statistics stored at training
/// time.
void SetBatchnormTestMode(bool test_mode, Nnet *nnet);


/// This function zeros the stored component-level stats in the nnet using
/// ZeroComponentStats(), then recomputes them with the supplied egs.  It
/// affects batch-norm, for instance.  See also the version of RecomputeStats
/// declared in nnet-chain-diagnostics.h.
void RecomputeStats(const std::vector<NnetExample> &egs, Nnet *nnet);



/// This function affects components of child-classes of
/// RandomComponent.
/// It sets "test mode" on such components (if you call it with test_mode =
/// true, otherwise it would set normal mode, but this wouldn't be needed often).
/// "test mode" means that having a mask containing (1-dropout_prob) in all
/// elements.
void SetDropoutTestMode(bool test_mode, Nnet *nnet);

/**
  \brief  This function calls 'ResetGenerator()' on all components in 'nnet'
     that inherit from class RandomComponent.  It's used when you need
     to ensure consistency in things like dropout masks, across subsequent
     neural net evaluations.  You will likely want to call srand() before calling
     this.
*/
void ResetGenerators(Nnet *nnet);

/// This function finds a list of components that are never used, and outputs
/// the integer comopnent indexes (you can use these to index
/// nnet.GetComponentNames() to get their names).
void FindOrphanComponents(const Nnet &nnet, std::vector<int32> *components);

/// This function finds a list of nodes that are never used to compute any
/// output, and outputs the integer node indexes (you can use these to index
/// nnet.GetNodeNames() to get their names).
void FindOrphanNodes(const Nnet &nnet, std::vector<int32> *nodes);



/**
   Config class for the CollapseModel function.  This function
   is reponsible for collapsing together sequential components where
   doing so could make the test-time operation more efficient.
   For example, dropout components and batch-norm components that
   are in test mode can be combined with the next layer; and if there
   are successive affine components it may also be possible to
   combine these under some circumstances.

   It expects batch-norm components to be in test mode; you should probably call
   SetBatchnormTestMode() and SetDropoutTestMode() before CollapseModel().
 */
struct CollapseModelConfig {
  bool collapse_dropout;  // dropout then affine/conv.
  bool collapse_batchnorm;  // batchnorm then affine.
  bool collapse_affine;  // affine or fixed-affine then affine.
  bool collapse_scale;  // affine then fixed-scale.
  CollapseModelConfig(): collapse_dropout(true),
                         collapse_batchnorm(true),
                         collapse_affine(true),
                         collapse_scale(true) { }
};

/**
   This function modifies the neural net for efficiency, in a way that
   suitable to be done in test time.  For example, it tries to get
   rid of dropout, batchnorm and fixed-scale components, and to
   collapse subsequent affine components if doing so won't hurt
   speed.
 */
void CollapseModel(const CollapseModelConfig &config,
                   Nnet *nnet);

/**
   ReadEditConfig() reads a file with a similar-looking format to the config file
   read by Nnet::ReadConfig(), but this consists of a sequence of operations to
   perform on an existing network, mostly modifying components.  It's one
   "directive" (i.e. command) per line, but if supplying the options via
   the --edits option to programs like nnet3-am-copy, you can use a semicolon
   in place of the newline to separate commands.

   The following describes the allowed commands.  Note: all patterns are like
   UNIX globbing patterns where the only metacharacter is '*', representing zero
   or more characters.

  \verbatim
    convert-to-fixed-affine [name=<name-pattern>]
      Converts the given affine components to FixedAffineComponent which is not updatable.

    remove-orphan-nodes [remove-orphan-inputs=(true|false)]
      Removes orphan nodes (that are never used to compute anything).  Note:
      remove-orphan-inputs defaults to false.

    remove-orphan-components
      Removes orphan components (those that are never used by any node).

    remove-orphans [remove-orphan-inputs=(true|false)]
      The same as calling remove-orphan-nodes and then remove-orphan-components.

    set-learning-rate [name=<name-pattern>] learning-rate=<learning-rate>
       Sets the learning rate for any updatable components matching the name pattern.
       Note: this sets the 'underlying' learning rate, i.e. it will get
       multiplied by any 'learning-rate-factor' set in the components.

    set-learning-rate-factor [name=<name-pattern>] learning-rate-factor=<learning-rate-factor>
       Sets the learning rate factor for any updatable components matching the name pattern.

    rename-node old-name=<old-name> new-name=<new-name>
       Renames a node; this is a surface renaming that does not affect the structure
       (for structural changes, use the regular config file format, not the
       edits-config).  This is mostly useful for outputs, e.g. when doing
       multilingual experiments.

    remove-output-nodes name=<name-pattern>
       Removes a subset of output nodes, those matching the pattern.  You cannot
       remove internal nodes directly; instead you should use the command
       'remove-orphans'.

    set-dropout-proportion [name=<name-pattern>] proportion=<dropout-proportion>
       Sets the dropout rates for any components of type DropoutComponent,
       DropoutMaskComponent or GeneralDropoutComponent whose
       names match the given <name-pattern> (e.g. lstm*).  <name-pattern> defaults to "*".

    apply-svd name=<name-pattern> bottleneck-dim=<dim>
       Locates all components with names matching <name-pattern>, which are
       type AffineComponent or child classes thereof.  If <dim> is
       less than the minimum of the (input or output) dimension of the component,
       it does SVD on the components' parameters, retaining only the alrgest
       <dim> singular values, replacing these components with sequences of two
       components, of types LinearComponent and NaturalGradientAffineComponent.
       See also 'reduce-rank'.

    reduce-rank name=<name-pattern> rank=<dim>
       Locates all components with names matching <name-pattern>, which are
       type AffineComponent or child classes thereof.  Does SVD on the
       components' parameters, retaining only the largest <dim> singular values,
       and writes the reconstructed matrix back to the component.  See also
       'apply-svd', which structurally breaks the component into two pieces.

   \endverbatim
*/
void ReadEditConfig(std::istream &config_file, Nnet *nnet);

/**
   This function does the operation '*nnet += scale * delta_nnet', while
   respecting any max-parameter-change (max-param-change) specified in the
   updatable components, and also the global max-param-change specified as
   'max_param_change'.

   With max-changes taken into account, the operation of this function is
   equivalent to the following, although it's done more efficiently:

   \code
     Nnet temp_nnet(delta_nnet);
     ScaleNnet(1.0 / max_change_scale, &temp_nnet);
     [ Scale down parameters for each component of temp_nnet as needed so
     their Euclidean norms do not exceed their per-component max-changes ]
     [ Scale down temp_nnet as needed so its Euclidean norm does not exceed
       the global max-change ]
     ScaleNnet(max_change_scale, &temp_nnet);  // undo the previous scaling.
     AddNnet(temp_nnet, scale, nnet);
   \endcode

   @param [in] delta_nnet  The copy of '*nnet' neural network that contains
               the proposed change in parameters. Normally this will previously
               have been set to: (delta_nnet =
               parameter-derivative-on-current-minibatch *
               learning-rate per parameter), with any natural gradient applied
               as specified in the components; but this may be different if
               momentum or backstitch are used.
   @param [in] max_param_change  The global max-param-change specified on the
               command line (e.g. 2.0), which specifies the largest change
               allowed to '*nnet' in Euclidean norm.  If <= 0, no global
               max-param-change will be enforced, but any max-change values
               specified in the components will still be enforced; see
               UpdatableComponent::MaxChange(), and search for 'max-change' in
               the configs or nnet3-info output).
   @param [in] max_change_scale  This value, which will normally be 1.0, is used
               to scale all per-component max-change values and the global
               'max_param_change', before applying them (so we use
               'max_change_scale * uc->MaxChange()' as the per-component
               max-change, and 'max_change_scale * max_param_change' as the
               global max-change).
   @param [in] scale  This value, which will normally be 1.0, is a scaling
               factor used when adding to 'nnet', applied after any max-changes.
               It is provided for backstitch-related purposes.
   @param [in,out] nnet  The nnet which we add to.
   @param [out] num_max_change_per_component_applied  We add to the elements of
                   this the count for each per-component max-change.
   @param [out] num_max_change_global_applied  We to this the count for the
                   global max-change.
*/
bool UpdateNnetWithMaxChange(const Nnet &delta_nnet,
                             BaseFloat max_param_change,
                             BaseFloat max_change_scale,
                             BaseFloat scale, Nnet *nnet,
                             std::vector<int32> *
                             num_max_change_per_component_applied,
                             int32 *num_max_change_global_applied);


/**
   This function is used as part of the regular training workflow, prior to
   UpdateNnetWithMaxChange().

   For each updatable component c in the neural net, suppose it has a
   l2-regularization constant alpha set at the component level (see
   UpdatableComponent::L2Regularization()), and a learning-rate
   eta, then this function does (and this is not real code):

        delta_nnet->c -= 2.0 * l2_regularize_scale * alpha * eta * nnet.c

    The factor of -1.0 comes from the fact that we are maximizing, and we'd
    add the l2 regularization term (of the form ||\theta||_2^2, i.e. squared
    l2 norm) in the objective function with negative sign; the factor of 2.0
    comes from the derivative of the squared parameters.  The factor
    'l2_regularize_scale' is provided to this function, see below for an
    explanation.

    Note: the way we do it is a little bit approximate, due to the interaction
    with natural gradient.  The issue is that the regular gradients are
    multiplied by the inverse of the approximated, smoothed and factored inverse
    Fisher matrix, but the l2 gradients are not.  This means that what we're
    optimizing is not exactly the (regular objective plus the L2 term)-- we
    could view it as optimizing (regular objective plus the l2 term times the
    Fisher matrix)-- with the proviso that the Fisher matrix has been scaled in
    such a way that the amount of parameter change is not affected, so this is
    not an issue of affecting the overall strength of l2, just an issue of the
    direction-wise weighting.  In effect, the l2 term will be larger, relative
    to the gradient contribution, in directions where the Fisher matrix is
    large.  This is probably not ideal-- but it's hard to judge without
    experiments.  Anyway the l2 effect is small enough, and the Fisher matrix
    sufficiently smoothed with the identity, that I doubt this makes much of a
    difference.

    @param [in] nnet  The neural net that is being trained; expected
                      to be different from delta_nnet
    @param [in] l2_regularize_scale   A scale on the l2 regularization.
                      Usually this will be equal to the number of
                      distinct examples (e.g. the number of chunks of
                      speech-- more precisely, the number of distinct
                      'n' values) in the minibatch, but this is
                      multiplied by a configuration value
                      --l2-regularize-factor passed in from the command
                      line.  The reason for making l2 proportional to
                      the number of elements in the minibatch is that
                      we add the parameter gradients over the minibatch
                      (we don't average), so multiplying the l2 factor by the
                      number of elements in the minibatch is necessary to
                      make the amount of l2 vs. gradient contribution stay
                      the same when we vary the minibatch size.
                      The --l2-regularize-factor option is provided so that the
                      calling script can correct for the effects of
                      parallelization via model-averaging (we'd normally set
                      this to 1/num-parallel-jobs).
    @param [out] delta_nnet  The neural net containing the parameter
                      updates; this is a copy of 'nnet' that is used
                      for purposes of momentum and applying max-change
                      values.  This is what this code adds to.
 */
void ApplyL2Regularization(const Nnet &nnet,
                           BaseFloat l2_regularize_scale,
                           Nnet *delta_nnet);


/**
   This function scales the batchorm stats of any batchnorm components
   (components of type BatchNormComponent) in 'nnet' by the scale
   'batchnorm_stats_scale'.
 */
void ScaleBatchnormStats(BaseFloat batchnorm_stats_scale,
                         Nnet *nnet);


<<<<<<< HEAD
=======
/**
   This function, to be called after processing every minibatch, is responsible
   for enforcing the orthogonality constraint for any components of type
   LinearComponent or inheriting from AffineComponent that have the
   "orthonormal-constraint" value set to a nonzero value.

   Technically what we are doing is constraining the parameter matrix M to be a
   "semi-orthogonal" matrix times a constant alpha.  That is: if num-rows >
   num-cols, this amounts to asserting that M M^T == alpha^2 I; otherwise, that
   M^T M == alpha^2 I.

   If, for a particular component, orthonormal-constraint > 0.0, then that value
   becomes the "alpha" mentioned above.  If orthonormal-constraint == 0.0, then
   nothing is done.  If orthonormal-constraint < 0.0, then it's like letting alpha
   "float", i.e. we try to make M closer to (any constant alpha) times a
   semi-orthogonal matrix.

   In order to make it efficient on GPU, it doesn't make it completely orthonormal,
   it just makes it closer to being orthonormal (times the 'orthonormal_constraint'
   value).  Over multiple iterations this rapidly makes it almost exactly orthonormal.

   See http://www.danielpovey.com/files/2018_interspeech_tdnnf.pdf
 */
void ConstrainOrthonormal(Nnet *nnet);


/**
   This just calls ConsolidateMemory() on all the components of the nnet.  This
   is called by the training code after processing the first minibatch.  On some
   components this will do nothing; on some components it will reallocate
   certain quantities that have been allocated during training (mostly the
   contents of NaturalGradientOnline objects, and stats for NonlinearComponents)
   so that they can be put into low memory.  This will tend to minimize
   memory fragmentation.  Read comments in ../cudamatrix/cu-allocator.h for
   more explanation.
 */
void ConsolidateMemory(Nnet *nnet);

>>>>>>> 1221510e
/** This utility function can be used to obtain the number of distinct 'n'
    values in a training example.  This is the number of examples
    (e.g. sequences) that have been combined into a single example.  (Actually
    it returns the (largest - smallest + 1) of 'n' values, and assumes they are
    consecutive).


    @param [in] vec    The vector of NnetIo objects from the training example
                       (NnetExample or NnetChainExample) for which we need the
                       number of 'n' values
    @param [in] exhaustive   If true, it will check exhaustively what largest
                        and smallest 'n' values are.  If 'false' it does it in a
                        fast way which will return the same answer as if
                        exhaustive == true for all the types of eg we currently
                        create (basically: correct if the last row of the input
                        or supervision matrices has the last-numbered 'n'
                        value), and will occasionally (randomly) do a test to
                        check that this is the same as if we called it with
                        'exhaustive=true'.
 */
int32 GetNumNvalues(const std::vector<NnetIo> &io_vec,
                    bool exhaustive);


} // namespace nnet3
} // namespace kaldi

#endif<|MERGE_RESOLUTION|>--- conflicted
+++ resolved
@@ -451,8 +451,6 @@
                          Nnet *nnet);
 
 
-<<<<<<< HEAD
-=======
 /**
    This function, to be called after processing every minibatch, is responsible
    for enforcing the orthogonality constraint for any components of type
@@ -491,7 +489,6 @@
  */
 void ConsolidateMemory(Nnet *nnet);
 
->>>>>>> 1221510e
 /** This utility function can be used to obtain the number of distinct 'n'
     values in a training example.  This is the number of examples
     (e.g. sequences) that have been combined into a single example.  (Actually
