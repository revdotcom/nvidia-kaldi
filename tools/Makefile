--- conflicted
+++ resolved
@@ -7,12 +7,8 @@
 
 # Note: OpenFst requires a relatively recent C++ compiler with C++11 support,
 # e.g. g++ >= 4.7, Apple clang >= 5.0 or LLVM clang >= 3.3.
-<<<<<<< HEAD
-OPENFST_VERSION ?= 1.6.5
-=======
 OPENFST_VERSION ?= 1.6.7
 CUB_VERSION ?= 1.8.0
->>>>>>> 1221510e
 
 # Default features configured for OpenFST; can be overridden in the make command line.
 OPENFST_CONFIGURE ?= --enable-static --enable-shared --enable-far --enable-ngram-fsts
