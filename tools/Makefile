# SHELL += -x

CXX ?= g++
CC ?= gcc        # used for sph2pipe
# CXX = clang++  # Uncomment these lines...
# CC = clang     # ...to build with Clang.

WGET ?= wget

# Note: OpenFst requires a relatively recent C++ compiler with C++11 support,
# e.g. g++ >= 4.7, Apple clang >= 5.0 or LLVM clang >= 3.3.
OPENFST_VERSION ?= 1.6.7
CUB_VERSION ?= 1.8.0
# No '?=', since there exists only one version of sph2pipe.
SPH2PIPE_VERSION = 2.5
# SCTK official repo does not have version tags. Here's the mapping:
# 2.4.9 = 659bc36; 2.4.10 = d914e1b; 2.4.11 = 20159b5.
SCTK_GITHASH = 20159b5

# Default features configured for OpenFST; can be overridden in the make command line.
OPENFST_CONFIGURE ?= --enable-static --enable-shared --enable-far \
                     --enable-ngram-fsts --enable-lookahead-fsts --with-pic

OPENFST_VER_NUM := $(shell echo $(OPENFST_VERSION) | sed 's/\./ /g' | xargs printf "%d%02d%02d")
ifeq ("$(shell expr $(OPENFST_VER_NUM) \< 10600)","1")
    $(error OpenFst-$(OPENFST_VERSION) is not supported. \
            Supported versions: >= 1.6.0)
endif

.PHONY: all clean distclean
all: check_required_programs cub openfst sctk_made sph2pipe
	@echo -e "\n\n"
	@echo "Warning: IRSTLM is not installed by default anymore. If you need IRSTLM"
	@echo "Warning: use the script extras/install_irstlm.sh"
	@echo "All done OK."

# make sure check_required_programs runs before anything else:
all cub openfst sctk_made sph2pipe: | check_required_programs

check_required_programs:
	extras/check_dependencies.sh

clean: openfst_cleaned sctk_cleaned

<<<<<<< HEAD
openfst_cleaned:
	-$(MAKE) -C openfst-$(OPENFST_VERSION) clean

sclite_cleaned:
	-$(MAKE) -C sctk clean

dockerclean: clean
	find . -name "*.o" -exec rm {} \;
	find . -name "*.a" -exec rm {} \;

distclean:
	rm -rf openfst-$(OPENFST_VERSION)/
	rm -rf sctk-$(SCTK_VERSION_PARTIAL)/
	rm -rf sctk
	rm -rf sph2pipe_$(SPH2PIPE_VERSION)/
	rm -rf sph2pipe_$(SPH2PIPE_VERSION).tar.gz
	rm -rf sctk-$(SCTK_VERSION).tar.bz2
	rm -rf openfst-$(OPENFST_VERSION).tar.gz
	rm -f openfst
	rm -rf libsndfile-1.0.25{,.tar.gz} BeamformIt-3.51{,.tgz}
	rm -f cub-$(CUB_VERSION).zip
	rm -rf cub-$(CUB_VERSION)
	rm -f cub

.PHONY: openfst # so target will be made even though "openfst" exists.
=======
distclean: clean
	rm -rf openfst openfst-$(OPENFST_VERSION) \
	       openfst-$(OPENFST_VERSION).tar.gz
	rm -rf sctk sctk-$(SCTK_GITHASH) \
	       sctk-$(SCTK_GITHASH).tar.gz
	rm -rf sph2pipe sph2pipe-$(SPH2PIPE_VERSION) \
	       sph2pipe-$(SPH2PIPE_VERSION).tar.gz
	rm -rf libsndfile-1.0.25 libsndfile-1.0.25.tar.gz \
	       BeamformIt-3.51 BeamformIt-3.51.tgz
	rm -rf cub cub-$(CUB_VERSION) \
	       cub-$(CUB_VERSION).zip cub-$(CUB_VERSION).tar.gz

#=== OpenFST ===================================================================

.PHONY: openfst openfst_compiled openfst_cleaned

>>>>>>> 82fea089
openfst: openfst_compiled openfst-$(OPENFST_VERSION)/lib
	rm -f openfst
	ln -s openfst-$(OPENFST_VERSION) openfst

openfst_compiled: openfst-$(OPENFST_VERSION)/Makefile
	$(MAKE) -C openfst-$(OPENFST_VERSION) install MAKEOVERRIDES=

openfst-$(OPENFST_VERSION)/lib: | openfst-$(OPENFST_VERSION)/Makefile
	- cd openfst-$(OPENFST_VERSION) && \
	  [ -d lib64 ] && [ ! -d lib ] && ln -s lib64 lib

# Add the -O flag to CXXFLAGS on cygwin as it can fix the compilation error
# "file too big".
ifeq ($(OSTYPE),cygwin)
  # Note: OSTYPE path is probably dead for latest cygwin64 (installed on 2016/11/11).
  openfst_add_CXXFLAGS = -g -O2 -Wa,-mbig-obj
else ifeq ($(OS),Windows_NT)
  # This new OS path is confirmed working on Windows 10 / Cygwin64.
  openfst_add_CXXFLAGS = -g -O2 -Wa,-mbig-obj
else
  openfst_add_CXXFLAGS = -g -O2
endif

openfst-$(OPENFST_VERSION)/Makefile: openfst-$(OPENFST_VERSION)
	cd openfst-$(OPENFST_VERSION)/ && \
	./configure --prefix=`pwd` $(OPENFST_CONFIGURE) CXX="$(CXX)" \
		CXXFLAGS="$(CXXFLAGS) $(openfst_add_CXXFLAGS)" \
		LDFLAGS="$(LDFLAGS)" LIBS="-ldl"

openfst-$(OPENFST_VERSION): openfst-$(OPENFST_VERSION).tar.gz
	tar xozf openfst-$(OPENFST_VERSION).tar.gz

openfst-$(OPENFST_VERSION).tar.gz:
	if [ -d "$(DOWNLOAD_DIR)" ]; then \
	  cp -p "$(DOWNLOAD_DIR)/openfst-$(OPENFST_VERSION).tar.gz" .; \
	else \
	  $(WGET) -nv -T 10 -t 1 http://www.openfst.org/twiki/pub/FST/FstDownload/openfst-$(OPENFST_VERSION).tar.gz || \
	  $(WGET) -nv -T 10 -t 3 -c https://www.openslr.org/resources/2/openfst-$(OPENFST_VERSION).tar.gz; \
	fi

openfst_cleaned:
	-for d in openfst/ openfst-*/; do \
	   [ ! -f $$d/Makefile ] || $(MAKE) -C $$d clean; \
	done

#== SCTK =======================================================================

SCTK_CXFLAGS = -w -march=native
SCTK_MKENV = CFLAGS="$(CFLAGS) $(SCTK_CXFLAGS)" \
             CXXFLAGS="$(CXXFLAGS) $(SCTK_CXFLAGS)" \

# Keep the existing target 'sclite' to avoid breaking the users who might have
# scripted it in.
.PHONY: sclite sctk_cleaned sctk_made

sclite sctk_made: sctk/.compiled

sctk/.compiled: sctk
	rm -f sctk/.compiled
	$(SCTK_MKENV) $(MAKE) -C sctk config
	$(SCTK_MKENV) $(MAKE) -C sctk all doc
	$(MAKE) -C sctk install
	touch sctk/.compiled

# The GitHub archive unpacks into SCTK-{40-character-long-hash}/
sctk: sctk-$(SCTK_GITHASH).tar.gz
	tar --exclude '*NONE*html' -xmaf sctk-$(SCTK_GITHASH).tar.gz
	rm -rf sctk-$(SCTK_GITHASH) sctk
	mv SCTK-$(SCTK_GITHASH)* sctk-$(SCTK_GITHASH)
	ln -s sctk-$(SCTK_GITHASH) sctk
	touch sctk-$(SCTK_GITHASH).tar.gz

sctk-$(SCTK_GITHASH).tar.gz:
	if [ -d '$(DOWNLOAD_DIR)' ]; then \
	  cp -p '$(DOWNLOAD_DIR)/sctk-$(SCTK_GITHASH).tar.gz' .; \
	else \
	  $(WGET) -nv -T 10 -t 3 -O sctk-$(SCTK_GITHASH).tar.gz \
	    https://github.com/usnistgov/SCTK/archive/$(SCTK_GITHASH).tar.gz; \
	fi

sctk_cleaned:
	-for d in sctk/ sctk-*/; do \
	   [ ! -f $$d/.compiled ] || $(MAKE) -C $$d clean; \
	   rm -f $$d/.compiled; \
	done

#== sph2pipe ===================================================================

# Note the naming subtlety: the tarball extracts into a subdirectory
# 'sph2pipe-2.5', but over 9000 scripts call for 'sph2pipe_v2.5'.

sph2pipe: sph2pipe_v$(SPH2PIPE_VERSION)/sph2pipe
	rm -f sph2pipe
	ln -s sph2pipe_v$(SPH2PIPE_VERSION) sph2pipe
	touch -r $@ -c $^

sph2pipe_v$(SPH2PIPE_VERSION)/sph2pipe: sph2pipe_v$(SPH2PIPE_VERSION)/Makefile
	$(MAKE) -C sph2pipe_v$(SPH2PIPE_VERSION)

sph2pipe_v$(SPH2PIPE_VERSION)/Makefile: sph2pipe-$(SPH2PIPE_VERSION).tar.gz
	rm -rf sph2pipe_v*
	tar -xmzf sph2pipe-$(SPH2PIPE_VERSION).tar.gz
	mv sph2pipe-$(SPH2PIPE_VERSION) sph2pipe_v$(SPH2PIPE_VERSION)

sph2pipe-$(SPH2PIPE_VERSION).tar.gz:
	if [ -d "$(DOWNLOAD_DIR)" ]; then \
	  cp -p "$(DOWNLOAD_DIR)/sph2pipe-v$(SPH2PIPE_VERSION).tar.gz" \
	        sph2pipe-$(SPH2PIPE_VERSION).tar.gz; \
	else \
	  $(WGET) -nv -T 10 -t 3 -O sph2pipe-$(SPH2PIPE_VERSION).tar.gz \
	    https://github.com/burrmill/sph2pipe/archive/$(SPH2PIPE_VERSION).tar.gz; \
	fi

#== CUB ========================================================================

.PHONY: cub
cub: cub/common.mk

cub/common.mk: cub-$(CUB_VERSION).tar.gz
	rm -f cub
	tar -xmzf cub-$(CUB_VERSION).tar.gz
	ln -s cub-$(CUB_VERSION) cub

cub-$(CUB_VERSION).tar.gz:
	if [ -d "$(DOWNLOAD_DIR)" ]; then \
	  cp -p "$(DOWNLOAD_DIR)/cub-$(CUB_VERSION).tar.gz" .; \
	else \
	  $(WGET) -nv -T 10 -t 3 -O cub-$(CUB_VERSION).tar.gz \
	    https://github.com/NVlabs/cub/archive/$(CUB_VERSION).tar.gz; \
	fi

#== No OpenBLAS ================================================================

.PHONY: openblas
openblas:
	@echo "##===============================================##"
	@echo "##  WARNING: The 'openblas' target is obsolete.  ##"
	@echo "##  Run 'extras/install_openblas.sh' instead.    ##"
	@echo "##===============================================##"
	@false<|MERGE_RESOLUTION|>--- conflicted
+++ resolved
@@ -42,33 +42,6 @@
 
 clean: openfst_cleaned sctk_cleaned
 
-<<<<<<< HEAD
-openfst_cleaned:
-	-$(MAKE) -C openfst-$(OPENFST_VERSION) clean
-
-sclite_cleaned:
-	-$(MAKE) -C sctk clean
-
-dockerclean: clean
-	find . -name "*.o" -exec rm {} \;
-	find . -name "*.a" -exec rm {} \;
-
-distclean:
-	rm -rf openfst-$(OPENFST_VERSION)/
-	rm -rf sctk-$(SCTK_VERSION_PARTIAL)/
-	rm -rf sctk
-	rm -rf sph2pipe_$(SPH2PIPE_VERSION)/
-	rm -rf sph2pipe_$(SPH2PIPE_VERSION).tar.gz
-	rm -rf sctk-$(SCTK_VERSION).tar.bz2
-	rm -rf openfst-$(OPENFST_VERSION).tar.gz
-	rm -f openfst
-	rm -rf libsndfile-1.0.25{,.tar.gz} BeamformIt-3.51{,.tgz}
-	rm -f cub-$(CUB_VERSION).zip
-	rm -rf cub-$(CUB_VERSION)
-	rm -f cub
-
-.PHONY: openfst # so target will be made even though "openfst" exists.
-=======
 distclean: clean
 	rm -rf openfst openfst-$(OPENFST_VERSION) \
 	       openfst-$(OPENFST_VERSION).tar.gz
@@ -85,7 +58,6 @@
 
 .PHONY: openfst openfst_compiled openfst_cleaned
 
->>>>>>> 82fea089
 openfst: openfst_compiled openfst-$(OPENFST_VERSION)/lib
 	rm -f openfst
 	ln -s openfst-$(OPENFST_VERSION) openfst
