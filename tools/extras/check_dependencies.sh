--- conflicted
+++ resolved
@@ -92,88 +92,47 @@
   add_packages gawk
 fi
 
-<<<<<<< HEAD
 #pythonok=true
-#if ! which python2.7 >&/dev/null; then
+#if ! have python2.7; then
 #  echo "$0: python2.7 is not installed"
-#  add_packages python2.7 python2.7
+#  add_packages python27 python2.7
 #  pythonok=false
 #fi
 #
-#if ! which python3 >&/dev/null; then
+#if ! have python3; then
 #  echo "$0: python3 is not installed"
-#  add_packages python3 python3
+#  add_packages python3
 #  pythonok=false
 #fi
-
+#
 #(
 ##Use a subshell so that sourcing env.sh does not have an influence on the rest of the script
 #[ -f ./env.sh ] && . ./env.sh
-#if $pythonok && ! which python2 >&/dev/null; then
+#if $pythonok && ! have python2; then
 #  mkdir -p $PWD/python
-#  echo "$0: python2.7 is installed, but the python2 binary does not exist. Creating a symlink and adding this to tools/env.sh"
-#  ln -s $(which python2.7) $PWD/python/python2
+#  echo "$0: python2.7 is installed, but the python2 binary does not exist." \
+#       "Creating a symlink and adding this to tools/env.sh"
+#  ln -s $(command -v python2.7) $PWD/python/python2
 #  echo "export PATH=$PWD/python:\${PATH}" >> env.sh
-##fi
+#fi
 #
 #if [[ -f $PWD/python/.use_default_python && -f $PWD/python/python ]]; then
 #  rm $PWD/python/python
 #fi
 #
-#if $pythonok && which python >&/dev/null && [[ ! -f $PWD/python/.use_default_python ]]; then
-#  version=`python 2>&1 --version | awk '{print $2}' `
+#if $pythonok && have python && [[ ! -f $PWD/python/.use_default_python ]]; then
+#  version=$(python 2>&1 --version | awk '{print $2}')
 #  if [[ $version != "2.7"* ]] ; then
-#    echo "$0: WARNING python 2.7 is not the default python. We fixed this by adding a correct symlink more prominently on the path."
-#    echo "$0: If you really want to use python $version as default, add an empty file $PWD/python/.use_default_python and run this script again."
+#    echo "$0: WARNING python 2.7 is not the default python. We fixed this by" \
+#         "adding a correct symlink more prominently on the path."
+#    echo " ... If you really want to use python $version as default, add an" \
+#         "empty file $PWD/python/.use_default_python and run this script again."
 #    mkdir -p $PWD/python
-#    ln -s $(which python2.7) $PWD/python/python
+#    ln -s $(command -v python2.7) $PWD/python/python
 #    echo "export PATH=$PWD/python:\${PATH}" >> env.sh
 #  fi
 #fi
 #)
-=======
-pythonok=true
-if ! have python2.7; then
-  echo "$0: python2.7 is not installed"
-  add_packages python27 python2.7
-  pythonok=false
-fi
-
-if ! have python3; then
-  echo "$0: python3 is not installed"
-  add_packages python3
-  pythonok=false
-fi
-
-(
-#Use a subshell so that sourcing env.sh does not have an influence on the rest of the script
-[ -f ./env.sh ] && . ./env.sh
-if $pythonok && ! have python2; then
-  mkdir -p $PWD/python
-  echo "$0: python2.7 is installed, but the python2 binary does not exist." \
-       "Creating a symlink and adding this to tools/env.sh"
-  ln -s $(command -v python2.7) $PWD/python/python2
-  echo "export PATH=$PWD/python:\${PATH}" >> env.sh
-fi
-
-if [[ -f $PWD/python/.use_default_python && -f $PWD/python/python ]]; then
-  rm $PWD/python/python
-fi
-
-if $pythonok && have python && [[ ! -f $PWD/python/.use_default_python ]]; then
-  version=$(python 2>&1 --version | awk '{print $2}')
-  if [[ $version != "2.7"* ]] ; then
-    echo "$0: WARNING python 2.7 is not the default python. We fixed this by" \
-         "adding a correct symlink more prominently on the path."
-    echo " ... If you really want to use python $version as default, add an" \
-         "empty file $PWD/python/.use_default_python and run this script again."
-    mkdir -p $PWD/python
-    ln -s $(command -v python2.7) $PWD/python/python
-    echo "export PATH=$PWD/python:\${PATH}" >> env.sh
-  fi
-fi
-)
->>>>>>> 67db30cc
 
 mathlib_missing=false
 case $(uname -m) in
