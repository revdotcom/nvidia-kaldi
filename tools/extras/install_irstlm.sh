#!/bin/bash
# Copyright (c) 2015, Johns Hopkins University (Yenda Trmal <jtrmal@gmail.com>)
# License: Apache 2.0

# Begin configuration section.
# End configuration section
set -e -o pipefail


errcho() { echo "$@" 1>&2; }

errcho "****() Installing IRSTLM"

<<<<<<< HEAD
=======
if [ ! -d ./extras ]; then
  errcho "****** You are trying to install IRSTLM from the wrong directory.  You should"
  errcho "****** go to tools/ and type extras/install_irstlm.sh."
  exit 1
fi


>>>>>>> 1221510e
if [ ! -d ./irstlm ] ; then
  svn=`which git`
  if [ $? != 0 ]  ; then
    errcho "****() You need to have git installed"
    exit 1
  fi
  (
    git clone https://github.com/irstlm-team/irstlm.git irstlm
  ) || {
    errcho "****() Error getting the IRSTLM sources. The server hosting it"
    errcho "****() might be down."
    exit 1
  }
else
  echo "****() Assuming IRSTLM is already installed. Please delete"
  echo "****() the directory ./irstlm if you need us to download"
  echo "****() the sources again."
  exit 0
fi

(
	cd irstlm || exit 1
  automake --version | grep 1.13.1 >/dev/null && \
         sed s:AM_CONFIG_HEADER:AC_CONFIG_HEADERS: <configure.in >configure.ac;

  patch -p1 < ../extras/irstlm.patch
  ./regenerate-makefiles.sh || ./regenerate-makefiles.sh

  ./configure --prefix `pwd`

	make; make install
) || {
  errcho "***() Error compiling IRSTLM. The error messages could help you "
  errcho "***() in figuring what went wrong."
  exit 1
}

(
  [ ! -z "${IRSTLM}" ] && \
    echo >&2 "IRSTLM variable is aleady defined. Undefining..." && \
    unset IRSTLM

  [ -f ./env.sh ] && . ./env.sh
  [ ! -z "${IRSTLM}" ] && \
    echo >&2 "IRSTLM config is already in env.sh" && exit

  wd=`pwd -P`

  echo "export IRSTLM=$wd/irstlm"
  echo "export PATH=\${PATH}:\${IRSTLM}/bin"
) >> env.sh

errcho "***() Installation of IRSTLM finished successfully"
errcho "***() Please source the tools/extras/env.sh in your path.sh to enable it"<|MERGE_RESOLUTION|>--- conflicted
+++ resolved
@@ -11,8 +11,6 @@
 
 errcho "****() Installing IRSTLM"
 
-<<<<<<< HEAD
-=======
 if [ ! -d ./extras ]; then
   errcho "****** You are trying to install IRSTLM from the wrong directory.  You should"
   errcho "****** go to tools/ and type extras/install_irstlm.sh."
@@ -20,7 +18,6 @@
 fi
 
 
->>>>>>> 1221510e
 if [ ! -d ./irstlm ] ; then
   svn=`which git`
   if [ $? != 0 ]  ; then
